--- conflicted
+++ resolved
@@ -524,11 +524,7 @@
            Job rejected due to high system load. Try again later.\
            </Jobstatus>"
       in
-<<<<<<< HEAD
-      
-=======
-
->>>>>>> 2113eae6
+
       ignore 
         (zmsg_pushstr msg msg_str);
       ignore(zmsg_send msg sock);
