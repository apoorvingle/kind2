(* This file is part of the Kind 2 model checker.

   Copyright (c) 2014 by the Board of Trustees of the University of Iowa

   Licensed under the Apache License, Version 2.0 (the "License"); you
   may not use this file except in compliance with the License.  You
   may obtain a copy of the License at

   http://www.apache.org/licenses/LICENSE-2.0 

   Unless required by applicable law or agreed to in writing, software
   distributed under the License is distributed on an "AS IS" BASIS,
   WITHOUT WARRANTIES OR CONDITIONS OF ANY KIND, either express or
   implied. See the License for the specific language governing
   permissions and limitations under the License. 

*)

open Lib

module I = LustreIdent

exception Parser_error

(* ********************************************************************** *)
(* Type declarations                                                      *)
(* ********************************************************************** *)


(* An identifier *)
type ident = LustreIdent.t

type one_index = LustreIdent.one_index

type index = LustreIdent.index



(* A Lustre expression *)
type expr =

  (* Identifier *)
  | Ident of position * ident
  | RecordProject of position * expr * one_index
  | TupleProject of position * expr * expr

  (* Values *)
  | True of position
  | False of position
  | Num of position * string
  | Dec of position * string

  (* Conversions *)
  | ToInt of position * expr
  | ToReal of position * expr

  (* List of expressions *)
  | ExprList of position * expr list 

  (* Tuple expression *)
  | TupleExpr of position * expr list 

  (* Array constructor of single expression *)
  | ArrayConstr of position * expr * expr 

  (* Slice of array *)
  | ArraySlice of position * expr * (expr * expr) 

  (* Array concatenation *)
  | ArrayConcat of position * expr * expr

  (* Construction of a record *)
  | RecordConstruct of position * ident * (ident * expr) list

  (* Boolean operators *)
  | Not of position * expr 
  | And of position * expr * expr 
  | Or of position * expr * expr
  | Xor of position * expr * expr 
  | Impl of position * expr * expr 
  | OneHot of position * expr list

  (* Arithmetic operators *)
  | Uminus of position * expr 
  | Mod of position * expr * expr
  | Minus of position * expr * expr
  | Plus of position * expr * expr
  | Div of position * expr * expr
  | Times of position * expr * expr
  | IntDiv of position * expr * expr

  (* If operator *)
  | Ite of position * expr * expr * expr 

  (* With operator for recursive definitions *)
  | With of position * expr * expr * expr 

  (* Relations *)
  | Eq of position * expr * expr 
  | Neq of position * expr * expr
  | Lte of position * expr * expr
  | Lt of position * expr * expr
  | Gte of position * expr * expr
  | Gt of position * expr * expr

  (* Clock operators *)
  | When of position * expr * expr 
  | Current of position * expr
  | Condact of position * expr * ident * expr list * expr list 
  
  (* Temporal operators *)
  | Pre of position * expr 
  | Fby of position * expr * int * expr 
  | Arrow of position * expr * expr 

  (* A node call *)
  | Call of position * ident * expr list 

  (* A node call setting static parameters *)
  | CallParam of position * ident * lustre_type list * expr list 


(* A built-in type *)
and lustre_type = 
  | Bool of position
  | Int of position
  | IntRange of position * expr * expr
  | Real of position
  | UserType of position * ident 
  | TupleType of position * lustre_type list
  | RecordType of position * typed_ident list
  | ArrayType of position * (lustre_type * expr)
  | EnumType of position * ident list


(* A record field *)
and typed_ident = ident * lustre_type

(* A declaration of a type *)
type type_decl = 
  | AliasType of position * ident * lustre_type  
  | FreeType of position * ident

(* A clock expression *)
type clock_expr =
  | ClockPos of ident
  | ClockNeg of ident
  | ClockTrue 


(* A declaration of a clocked type *)
type clocked_typed_decl = 
  position * ident * lustre_type * clock_expr


(* A declaration of a clocked type *)
type const_clocked_typed_decl = 
  position * ident * lustre_type * clock_expr * bool


(* A declaration of a constant *)
type const_decl = 
  | FreeConst of position * ident * lustre_type
  | UntypedConst of position * ident * expr 
  | TypedConst of position * ident * expr * lustre_type

(*
(* A variable declaration *)
type var_decl = position * ident * lustre_type * clock_expr
*)

(* A static parameter of a node *)
type node_param =
  | TypeParam of ident


(* A local declaration in a node *)
type node_local_decl =
  | NodeConstDecl of position * const_decl 
  | NodeVarDecl of position * clocked_typed_decl


(* Structural assignment in left-hand side of equation *)
type struct_item =
  | SingleIdent of position * ident
  | TupleStructItem of position * struct_item list
  | TupleSelection of position * ident * expr
  | FieldSelection of position * ident * ident
  | ArraySliceStructItem of position * ident * (expr * expr) list


(* The left-hand side of an equation *)
type eq_lhs =
  | ArrayDef of position * ident * ident list
  | StructDef of position * struct_item list


(* An equation or assertion in the node body *)
type node_equation =
  | Assert of position * expr
  | Assume of position * ident * expr
  | Guarantee of position * ident * expr
  | Equation of position * eq_lhs * expr 
  | AnnotMain
  | AnnotProperty of position * expr

<<<<<<< HEAD
(* A require for a contract. *)
type require =
    position * expr

(* Constructs a require for a contract. *)
let mk_require pos e = pos, e

(* An ensure for a contract. *)
type ensure =
    position * expr

(* Constructs an ensure for a contract. *)
let mk_ensure pos e = pos, e

(* A contract clause *)
type contract =
    TermLib.contract_source * string * require list * ensure list

(* Creates a contract from a name, a list of requires and a list of
   ensures. *)
let mk_contract source lustre_ident requires ensures =
  source, LustreIdent.string_of_ident true lustre_ident, requires, ensures

(* A node declaration *)
type node_decl =
    ident
    * node_param list
    * const_clocked_typed_decl list
    * clocked_typed_decl list
    * node_local_decl list
    * node_equation list
    * contract list
=======
(* A node declaration *)
type node_decl = ident * node_param list * const_clocked_typed_decl list * clocked_typed_decl list * node_local_decl list * node_equation list
>>>>>>> b9864671
  

(* A function declaration *)
type func_decl =
    ident
    * (ident * lustre_type) list
    * (ident * lustre_type) list


(* An instance of a parameterized node *)
type node_param_inst = ident * ident * lustre_type list
  

(* A declaration as parsed *)
type declaration = 
  | TypeDecl of position * type_decl
  | ConstDecl of position * const_decl
  | NodeDecl of position * node_decl
  | FuncDecl of position * func_decl
  | NodeParamInst of position * node_param_inst


(* A Lustre program *)
type t = declaration list


(* ********************************************************************** *)
(* Pretty-printing functions                                              *)
(* ********************************************************************** *)


(* Pretty-print a clock expression *)
let pp_print_clock_expr ppf = function

  | ClockPos s -> Format.fprintf ppf "@ when %a" (I.pp_print_ident false) s
  | ClockNeg s -> Format.fprintf ppf "@ when not %a" (I.pp_print_ident false) s
  | ClockTrue -> ()


(* Pretty-print a Lustre expression *)
let rec pp_print_expr ppf = 

  let ppos ppf p =
    (if false then Format.fprintf else Format.ifprintf)
      ppf
      "%a" 
      pp_print_position p
  in

  (* Pretty-print a string *)
  let ps p = Format.fprintf ppf "%a%s" ppos p in 

  (* Pretty-print a unary operator *)
  let p1 p s e = 
    Format.fprintf ppf "@[<hv 2>%a(%s %a)@]" 
      ppos p 
      s 
      pp_print_expr e 
  in 

  (* Pretty-print a binary infix operator *)
  let p2 p s e1 e2 = 
    Format.fprintf ppf
      "@[<hv 2>%a(%a %s@ %a)@]" 
      ppos p 
      pp_print_expr e1 
      s 
      pp_print_expr e2 
  in 

  (* Pretty-print a ternary infix operator *)
  let p3 p s1 s2 s3 e1 e2 e3 = 
    Format.fprintf ppf
      "@[<hv 2>%a(%s@ %a@;<1 -1>%s@ %a@;<1 -1>%s@ %a)@]" 
      ppos p 
      s1 
      pp_print_expr e1 
      s2
      pp_print_expr e2 
      s3 
      pp_print_expr e3 
  in 
  
  (* Pretty-print a comma-separated list of expressions *)
  let rec pl ppf = function 
    | [] -> ()
    | [e] -> Format.fprintf ppf "%a" pp_print_expr e
    | e :: tl -> Format.fprintf ppf "%a,@ %a" pl [e] pl tl
  in

  (* Pretty-print a variadic prefix operator *)
  let pnp p s l = 
    Format.fprintf ppf
      "@[<hv 2>%a%s@,@[<hv 1>(%a)@]@]" 
      ppos p 
      s
      pl l
  in

  function
    
    | Ident (p, id) -> Format.fprintf ppf "%a%a" ppos p (I.pp_print_ident false) id
 
    | ExprList (p, l) -> Format.fprintf ppf "%a@[<hv 1>(%a)@]" ppos p pl l

    | TupleExpr (p, l) -> Format.fprintf ppf "%a@[<hv 1>[%a]@]" ppos p pl l

    | ArrayConstr (p, e1, e2) -> 

      Format.fprintf ppf 
        "%a@[<hv 1>(%a^%a)@]" 
        ppos p 
        pp_print_expr e1 
        pp_print_expr e2

    | ArraySlice (p, e, l) -> 

      Format.fprintf ppf 
        "%a@[<hv 1>%a@[<hv 1>[%a]@]@]" 
        ppos p 
        pp_print_expr e
        pp_print_array_slice l 

    | ArrayConcat (p, e1, e2) -> 

      Format.fprintf ppf 
        "%a@[<hv 1>%a|%a@]" 
        ppos p 
        pp_print_expr e1
        pp_print_expr e2 

    | RecordProject (p, e, f) -> 

      Format.fprintf ppf 
        "%a%a%a" 
        ppos p 
        pp_print_expr e 
        (I.pp_print_one_index false) f

    | RecordConstruct (p, t, l) -> 

      Format.fprintf ppf 
        "%a@[<hv 1>%a {%a}@]" 
        ppos p 
        (I.pp_print_ident false) t
        (pp_print_list pp_print_field_assign ";@ ") l

    | TupleProject (p, e, f) -> 

      Format.fprintf ppf "%a%a[%a]" ppos p pp_print_expr e pp_print_expr f

    | True p -> ps p "true"
    | False p -> ps p "false"

    | Num (p, n) -> ps p n
    | Dec (p, d) -> ps p d

    | ToInt (p, e) -> p1 p "int" e
    | ToReal (p, e) -> p1 p "real" e

    | Not (p, e) -> p1 p "not" e
    | And (p, e1, e2) -> p2 p "and" e1 e2
    | Or (p, e1, e2) -> p2 p "or" e1 e2
    | Xor (p, e1, e2) -> p2 p "xor" e1 e2
    | Impl (p, e1, e2) -> p2 p "=>" e1 e2
    | OneHot (p, e) -> pnp p "#" e

    | Uminus (p, e) -> p1 p "-" e
    | Mod (p, e1, e2) -> p2 p "mod" e1 e2 
    | Minus (p, e1, e2) -> p2 p "-" e1 e2
    | Plus (p, e1, e2) -> p2 p "+" e1 e2
    | Div (p, e1, e2) -> p2 p "/" e1 e2
    | Times (p, e1, e2) -> p2 p "*" e1 e2
    | IntDiv (p, e1, e2) -> p2 p "div" e1 e2

    | Ite (p, e1, e2, e3) -> p3 p "if" "then" "else" e1 e2 e3

    | With (p, e1, e2, e3) -> p3 p "with" "then" "else" e1 e2 e3

    | Eq (p, e1, e2) -> p2 p "=" e1 e2
    | Neq (p, e1, e2) -> p2 p "<>" e1 e2
    | Lte (p, e1, e2) -> p2 p "<=" e1 e2
    | Lt (p, e1, e2) -> p2 p "<" e1 e2
    | Gte (p, e1, e2) -> p2 p ">=" e1 e2
    | Gt (p, e1, e2) -> p2 p ">" e1 e2

    | When (p, e1, e2) -> p2 p "when" e1 e2
    | Current (p, e) -> p1 p "current" e
    | Condact (p, e1, n, e2, e3) -> 
  
      Format.fprintf ppf 
        "%acondact(%a,%a(%a),%a)" 
        ppos p
        pp_print_expr e1
        (I.pp_print_ident false) n
        (pp_print_list pp_print_expr ",@ ") e2
        (pp_print_list pp_print_expr ",@ ") e3

    | Pre (p, e) -> p1 p "pre" e
    | Fby (p, e1, i, e2) -> 

      Format.fprintf ppf 
        "%afby(p, %a,@ %d,@ %a)" 
        ppos p 
        pp_print_expr e1 
        i 
        pp_print_expr e2

    | Arrow (p, e1, e2) -> p2 p "->" e1 e2

    | Call (p, id, l) ->

      Format.fprintf ppf 
        "%a%a(%a)" 
        ppos p
        (I.pp_print_ident false) id
        (pp_print_list pp_print_expr ",@ ") l

    | CallParam (p, id, t, l) -> 

      Format.fprintf ppf 
        "%a%a<<%a>>(%a)" 
        ppos p
        (I.pp_print_ident false) id
        (pp_print_list pp_print_lustre_type "@ ") t
        (pp_print_list pp_print_expr ",@ ") l
        

(* Pretty-print an array slice *)
and pp_print_array_slice ppf (l, u) =
  
  Format.fprintf ppf "%a..%a" pp_print_expr l pp_print_expr u

and pp_print_field_assign ppf (i, e) = 

  Format.fprintf ppf 
    "@[<hv 2>%a =@ %a@]"
    (I.pp_print_ident false) i
    pp_print_expr e


(* Pretty-print a Lustre type *)
and pp_print_lustre_type ppf = function

  | Bool pos -> Format.fprintf ppf "bool"

  | Int pos -> Format.fprintf ppf "int"

  | IntRange (pos, l, u) -> 

    Format.fprintf ppf 
      "subrange [%a,%a] of int" 
      pp_print_expr l
      pp_print_expr u

  | Real pos -> Format.fprintf ppf "real"

  | UserType (pos, s) -> 

    Format.fprintf ppf "%a" (I.pp_print_ident false) s

  | TupleType (pos, l) -> 

    Format.fprintf ppf 
      "@[<hv 1>[%a]@]" 
      (pp_print_list pp_print_lustre_type ",@ ") l

  | RecordType (pos, l) -> 

    Format.fprintf ppf 
      "struct @[<hv 2>{ %a }@]" 
      (pp_print_list pp_print_typed_ident ";@ ") l

  | ArrayType (pos, (t, e)) -> 

    Format.fprintf ppf 
      "(%a^%a)" 
      pp_print_lustre_type t 
      pp_print_expr e

  | EnumType (pos, l) -> 

    Format.fprintf ppf 
      "enum @[<hv 2>{ %a }@]" 
      (pp_print_list (I.pp_print_ident false) ",@ ") l


(* Pretty-print a typed identifier *)
and pp_print_typed_ident ppf (s, t) = 
  Format.fprintf ppf 
    "@[<hov 2>%a:@ %a@]" 
    (I.pp_print_ident false) s 
    pp_print_lustre_type t


(* Pretty-print a typed identifier with a clock *)
and pp_print_clocked_typed_ident ppf (pos, s, t, c) = 
  Format.fprintf ppf 
    "@[<hov 2>%a:@ %a%a@]" 
    (I.pp_print_ident false) s 
    pp_print_lustre_type t 
    pp_print_clock_expr c


(* Pretty-print a typed identifier with a clock, possibly constant *)
and pp_print_const_clocked_typed_ident ppf (pos, s, t, c, o) = 
  Format.fprintf ppf "@[<hov 2>%t%a:@ %a%a@]" 
    (function ppf -> if o then Format.fprintf ppf "const ")
    (I.pp_print_ident false) s 
    pp_print_lustre_type t 
    pp_print_clock_expr c


(* Pretty-print a type declaration *)
let pp_print_type_decl ppf = function

  | AliasType (pos, s, t) -> 
    
    Format.fprintf ppf 
      "@[<hv 2>%a =@ %a@]" 
      (I.pp_print_ident false) s 
      pp_print_lustre_type t

  | FreeType (pos, t) -> 

    Format.fprintf ppf "%a" (I.pp_print_ident false) t 


(* Pretty-print a variable declaration *)
let pp_print_var_decl ppf = function 

  | (pos, s, t, c) -> 

    Format.fprintf ppf 
      "@[<hov 2>%a:@ %a%a;@]" 
      (I.pp_print_ident false) s 
      pp_print_lustre_type t
      pp_print_clock_expr c


(* Pretty-print a constant declaration *)
let pp_print_const_decl ppf = function

  | FreeConst (pos, s, t) -> 

    Format.fprintf ppf 
      "@[<hov 2>const %a:@ %a;@]" 
      (I.pp_print_ident false) s 
      pp_print_lustre_type t

  | UntypedConst (pos, s, e) -> 

    Format.fprintf ppf 
      "@[<hov 2>const %a =@ %a;@]" 
      (I.pp_print_ident false) s 
      pp_print_expr e

  | TypedConst (pos, s, e, t) -> 

    Format.fprintf ppf 
      "@[<hov 2>const %a:@ %a =@ %a;@]" 
      (I.pp_print_ident false) s 
      pp_print_lustre_type t
      pp_print_expr e


(* Pretty-print a single static node parameter *)
let pp_print_node_param ppf = function

  | TypeParam t ->
    Format.fprintf ppf "type %a" (I.pp_print_ident false) t


(* Pretty-print a list of static node parameters *)
let pp_print_node_param_list ppf = function

  | [] -> ()

  | l ->
    
    Format.fprintf ppf
      "@[<hv 2><<%a>>@]"
      (pp_print_list pp_print_node_param ";@ ") l


(* Pretty-print a node-local variable declaration, skip others *)
let pp_print_node_local_decl_var ppf = function

  | NodeVarDecl (pos, v) -> pp_print_var_decl ppf v

  | _ -> ()


(* Pretty-print a node-local constant declaration, skip others *)
let pp_print_node_local_decl_const ppf = function

  | NodeConstDecl (pos, c) -> pp_print_const_decl ppf c

  | _ -> ()


(* Pretty-print a node-local declaration *)
let pp_print_node_local_decl ppf l = 

  let c, v = 
    List.partition (function NodeConstDecl _ -> true | _ -> false) l 
  in

  if c = [] then () else 

    Format.fprintf ppf 
      "%a@ " 
      (pp_print_list pp_print_node_local_decl_const "@;<1 -2>") c;

  if v = [] then () else 

    Format.fprintf ppf
      "@[<hv 2>var@ %a@]@ "
      (pp_print_list pp_print_node_local_decl_var "@ ") v 


let rec pp_print_struct_item ppf = function

  | SingleIdent (pos, s) -> Format.fprintf ppf "%a" (I.pp_print_ident false) s

  | TupleStructItem (pos, l) -> 

    Format.fprintf ppf 
      "@[<hv 1>[%a]@]" 
      (pp_print_list pp_print_struct_item ",@ ") l

  | TupleSelection (pos, e, i) -> 

    Format.fprintf ppf
      "%a[%a]"
      (I.pp_print_ident false) e
      pp_print_expr i

  | FieldSelection (pos, e, i) -> 

    Format.fprintf ppf
      "%a.%a"
      (I.pp_print_ident false) e
      (I.pp_print_ident false) i

  | ArraySliceStructItem (pos, e, i) -> 

    Format.fprintf ppf
      "%a@[<hv 1>[%a]@]" 
      (I.pp_print_ident false) e
      (pp_print_list pp_print_array_slice ",@ ") i


let pp_print_array_def_index ppf ident =

  Format.fprintf ppf
    "[%a]"
    (I.pp_print_ident false) ident


let pp_print_eq_lhs ppf = function

  | StructDef (pos, [l]) -> pp_print_struct_item ppf l
      
  | StructDef (pos, l) -> (pp_print_list pp_print_struct_item "@,") ppf l
                            
  | ArrayDef (pos, i, l) ->

    Format.fprintf ppf
      "%a%a"
      (I.pp_print_ident false) i
      (pp_print_list pp_print_array_def_index "") l
  

(* Pretty-print a node equation *)
let pp_print_node_equation ppf = function

  | Assert (pos, e) -> 

    Format.fprintf ppf "assert %a;" pp_print_expr e

  | Equation (pos, lhs, e) -> 
    
    Format.fprintf ppf 
      "@[<hv 2>%a =@ %a;@]" 
      pp_print_eq_lhs lhs
      pp_print_expr e

  | AnnotMain -> Format.fprintf ppf "--%%MAIN;"

  | AnnotProperty (pos, e) -> Format.fprintf ppf "--%%PROPERTY %a;" pp_print_expr e 

  | Assume (pos, i, e) -> 

<<<<<<< HEAD
(* Pretty-print a require of a contract. *)
let pp_print_require ppf (pos,e) =
  Format.fprintf ppf "--%@requires %a;" pp_print_expr e

(* Pretty-print a require of a contract. *)
let pp_print_ensure ppf (pos,e) =
  Format.fprintf ppf "--%@ensures %a;" pp_print_expr e


(* Pretty-print a node contract *)
let pp_print_contract ppf (pos, name, requires, ensures) = 

  Format.fprintf
    ppf
    "--%@contract: %s@   @[<v>%a@,%a@]"
    name
    (pp_print_list pp_print_require "@,") requires
    (pp_print_list pp_print_ensure "@,") ensures
  
=======
    Format.fprintf ppf 
      "assume %a: %a;" 
      (I.pp_print_ident false) i 
      pp_print_expr e

  | Guarantee (pos, i, e) -> 

    Format.fprintf ppf
      "guarantee %a: %a;" 
      (I.pp_print_ident false) i 
      pp_print_expr e

>>>>>>> b9864671

(* Pretty-print a declaration *)
let pp_print_declaration ppf = function

  | TypeDecl (pos, t) -> 

    Format.fprintf ppf "type %a;" pp_print_type_decl t

  | ConstDecl (pos, c) -> pp_print_const_decl ppf c

<<<<<<< HEAD
  | NodeDecl (pos, (n, p, i, o, l, e, contracts)) -> 
=======
  | NodeDecl (pos, (n, p, i, o, l, e)) -> 
>>>>>>> b9864671

    Format.fprintf ppf
      "@[<hv>@[<hv 2>node %a%t@ \
       @[<hv 1>(%a)@]@;<1 -2>\
       returns@ @[<hv 1>(%a)@];@]@ \
       %a\
       @[<hv 2>let@ \
       %a@;<1 -2>\
       tel;@]@]" 
      (I.pp_print_ident false) n 
      (function ppf -> pp_print_node_param_list ppf p)
      (pp_print_list pp_print_const_clocked_typed_ident ";@ ") i
      (pp_print_list pp_print_clocked_typed_ident ";@ ") o
<<<<<<< HEAD
      (pp_print_list pp_print_contract ";@ ") contracts
=======
>>>>>>> b9864671
      pp_print_node_local_decl l
      (pp_print_list pp_print_node_equation "@ ") e 

  | FuncDecl (pos, (n, i, o)) -> 

    Format.fprintf ppf
      "@[<hv 2>function %a@ \
       @[<hv 1>(%a)@]@;<1 -2>\
       returns@ @[<hv 1>(%a)@];@]" 
      (I.pp_print_ident false) n 
      (pp_print_list pp_print_typed_ident ";@ ") i
      (pp_print_list pp_print_typed_ident ";@ ") o

  | NodeParamInst (pos, (n, s, p)) -> 

    Format.fprintf ppf
      "@[<hv>@[<hv 2>node %a =@ %a@[<hv 2><<%a>>@];@]" 
      (I.pp_print_ident false) n 
      (I.pp_print_ident false) n 
      (pp_print_list pp_print_lustre_type "@ ") p


let pp_print_program ppf p =

  Format.fprintf ppf
    "@[<v>%a@]" 
    (pp_print_list pp_print_declaration "@ ") 
    p
        
(* 
   Local Variables:
   compile-command: "make -k -C .."
   indent-tabs-mode: nil
   End: 
*)
  <|MERGE_RESOLUTION|>--- conflicted
+++ resolved
@@ -18,8 +18,6 @@
 
 open Lib
 
-module I = LustreIdent
-
 exception Parser_error
 
 (* ********************************************************************** *)
@@ -28,11 +26,13 @@
 
 
 (* An identifier *)
-type ident = LustreIdent.t
-
-type one_index = LustreIdent.one_index
-
-type index = LustreIdent.index
+type ident = string
+
+type index = string
+
+let pp_print_ident = Format.pp_print_string
+
+let pp_print_index = Format.pp_print_string
 
 
 
@@ -41,7 +41,7 @@
 
   (* Identifier *)
   | Ident of position * ident
-  | RecordProject of position * expr * one_index
+  | RecordProject of position * expr * index
   | TupleProject of position * expr * expr
 
   (* Values *)
@@ -60,7 +60,10 @@
   (* Tuple expression *)
   | TupleExpr of position * expr list 
 
-  (* Array constructor of single expression *)
+  (* Array expression *)
+  | ArrayExpr of position * expr list 
+
+  (* Array expression *)
   | ArrayConstr of position * expr * expr 
 
   (* Slice of array *)
@@ -69,8 +72,8 @@
   (* Array concatenation *)
   | ArrayConcat of position * expr * expr
 
-  (* Construction of a record *)
-  | RecordConstruct of position * ident * (ident * expr) list
+  (* Record expression *)
+  | RecordExpr of position * ident * (ident * expr) list
 
   (* Boolean operators *)
   | Not of position * expr 
@@ -198,13 +201,10 @@
 (* An equation or assertion in the node body *)
 type node_equation =
   | Assert of position * expr
-  | Assume of position * ident * expr
-  | Guarantee of position * ident * expr
   | Equation of position * eq_lhs * expr 
   | AnnotMain
   | AnnotProperty of position * expr
 
-<<<<<<< HEAD
 (* A require for a contract. *)
 type require =
     position * expr
@@ -226,7 +226,7 @@
 (* Creates a contract from a name, a list of requires and a list of
    ensures. *)
 let mk_contract source lustre_ident requires ensures =
-  source, LustreIdent.string_of_ident true lustre_ident, requires, ensures
+  source, lustre_ident, requires, ensures
 
 (* A node declaration *)
 type node_decl =
@@ -237,10 +237,6 @@
     * node_local_decl list
     * node_equation list
     * contract list
-=======
-(* A node declaration *)
-type node_decl = ident * node_param list * const_clocked_typed_decl list * clocked_typed_decl list * node_local_decl list * node_equation list
->>>>>>> b9864671
   
 
 (* A function declaration *)
@@ -275,8 +271,8 @@
 (* Pretty-print a clock expression *)
 let pp_print_clock_expr ppf = function
 
-  | ClockPos s -> Format.fprintf ppf "@ when %a" (I.pp_print_ident false) s
-  | ClockNeg s -> Format.fprintf ppf "@ when not %a" (I.pp_print_ident false) s
+  | ClockPos s -> Format.fprintf ppf "@ when %a" pp_print_ident s
+  | ClockNeg s -> Format.fprintf ppf "@ when not %a" pp_print_ident s
   | ClockTrue -> ()
 
 
@@ -342,11 +338,13 @@
 
   function
     
-    | Ident (p, id) -> Format.fprintf ppf "%a%a" ppos p (I.pp_print_ident false) id
+    | Ident (p, id) -> Format.fprintf ppf "%a%a" ppos p pp_print_ident id
  
     | ExprList (p, l) -> Format.fprintf ppf "%a@[<hv 1>(%a)@]" ppos p pl l
 
-    | TupleExpr (p, l) -> Format.fprintf ppf "%a@[<hv 1>[%a]@]" ppos p pl l
+    | TupleExpr (p, l) -> Format.fprintf ppf "%a@[<hv 1>{%a}@]" ppos p pl l
+
+    | ArrayExpr (p, l) -> Format.fprintf ppf "%a@[<hv 1>[%a]@]" ppos p pl l
 
     | ArrayConstr (p, e1, e2) -> 
 
@@ -375,17 +373,17 @@
     | RecordProject (p, e, f) -> 
 
       Format.fprintf ppf 
-        "%a%a%a" 
+        "%a%a.%a" 
         ppos p 
         pp_print_expr e 
-        (I.pp_print_one_index false) f
-
-    | RecordConstruct (p, t, l) -> 
+        pp_print_index f
+
+    | RecordExpr (p, t, l) -> 
 
       Format.fprintf ppf 
         "%a@[<hv 1>%a {%a}@]" 
         ppos p 
-        (I.pp_print_ident false) t
+        pp_print_ident t
         (pp_print_list pp_print_field_assign ";@ ") l
 
     | TupleProject (p, e, f) -> 
@@ -435,7 +433,7 @@
         "%acondact(%a,%a(%a),%a)" 
         ppos p
         pp_print_expr e1
-        (I.pp_print_ident false) n
+        pp_print_ident n
         (pp_print_list pp_print_expr ",@ ") e2
         (pp_print_list pp_print_expr ",@ ") e3
 
@@ -456,7 +454,7 @@
       Format.fprintf ppf 
         "%a%a(%a)" 
         ppos p
-        (I.pp_print_ident false) id
+        pp_print_ident id
         (pp_print_list pp_print_expr ",@ ") l
 
     | CallParam (p, id, t, l) -> 
@@ -464,7 +462,7 @@
       Format.fprintf ppf 
         "%a%a<<%a>>(%a)" 
         ppos p
-        (I.pp_print_ident false) id
+        pp_print_ident id
         (pp_print_list pp_print_lustre_type "@ ") t
         (pp_print_list pp_print_expr ",@ ") l
         
@@ -478,7 +476,7 @@
 
   Format.fprintf ppf 
     "@[<hv 2>%a =@ %a@]"
-    (I.pp_print_ident false) i
+    pp_print_index i
     pp_print_expr e
 
 
@@ -500,7 +498,7 @@
 
   | UserType (pos, s) -> 
 
-    Format.fprintf ppf "%a" (I.pp_print_ident false) s
+    Format.fprintf ppf "%a" pp_print_ident s
 
   | TupleType (pos, l) -> 
 
@@ -525,14 +523,14 @@
 
     Format.fprintf ppf 
       "enum @[<hv 2>{ %a }@]" 
-      (pp_print_list (I.pp_print_ident false) ",@ ") l
+      (pp_print_list Format.pp_print_string ",@ ") l
 
 
 (* Pretty-print a typed identifier *)
 and pp_print_typed_ident ppf (s, t) = 
   Format.fprintf ppf 
-    "@[<hov 2>%a:@ %a@]" 
-    (I.pp_print_ident false) s 
+    "@[<hov 2>%s:@ %a@]" 
+    s 
     pp_print_lustre_type t
 
 
@@ -540,7 +538,7 @@
 and pp_print_clocked_typed_ident ppf (pos, s, t, c) = 
   Format.fprintf ppf 
     "@[<hov 2>%a:@ %a%a@]" 
-    (I.pp_print_ident false) s 
+    pp_print_ident s 
     pp_print_lustre_type t 
     pp_print_clock_expr c
 
@@ -549,7 +547,7 @@
 and pp_print_const_clocked_typed_ident ppf (pos, s, t, c, o) = 
   Format.fprintf ppf "@[<hov 2>%t%a:@ %a%a@]" 
     (function ppf -> if o then Format.fprintf ppf "const ")
-    (I.pp_print_ident false) s 
+    pp_print_ident s 
     pp_print_lustre_type t 
     pp_print_clock_expr c
 
@@ -561,12 +559,12 @@
     
     Format.fprintf ppf 
       "@[<hv 2>%a =@ %a@]" 
-      (I.pp_print_ident false) s 
+      pp_print_ident s 
       pp_print_lustre_type t
 
   | FreeType (pos, t) -> 
 
-    Format.fprintf ppf "%a" (I.pp_print_ident false) t 
+    Format.fprintf ppf "%a" pp_print_ident t 
 
 
 (* Pretty-print a variable declaration *)
@@ -576,7 +574,7 @@
 
     Format.fprintf ppf 
       "@[<hov 2>%a:@ %a%a;@]" 
-      (I.pp_print_ident false) s 
+      pp_print_ident s 
       pp_print_lustre_type t
       pp_print_clock_expr c
 
@@ -588,21 +586,21 @@
 
     Format.fprintf ppf 
       "@[<hov 2>const %a:@ %a;@]" 
-      (I.pp_print_ident false) s 
+      pp_print_ident s 
       pp_print_lustre_type t
 
   | UntypedConst (pos, s, e) -> 
 
     Format.fprintf ppf 
       "@[<hov 2>const %a =@ %a;@]" 
-      (I.pp_print_ident false) s 
+      pp_print_ident s 
       pp_print_expr e
 
   | TypedConst (pos, s, e, t) -> 
 
     Format.fprintf ppf 
       "@[<hov 2>const %a:@ %a =@ %a;@]" 
-      (I.pp_print_ident false) s 
+      pp_print_ident s 
       pp_print_lustre_type t
       pp_print_expr e
 
@@ -611,7 +609,7 @@
 let pp_print_node_param ppf = function
 
   | TypeParam t ->
-    Format.fprintf ppf "type %a" (I.pp_print_ident false) t
+    Format.fprintf ppf "type %a" pp_print_ident t
 
 
 (* Pretty-print a list of static node parameters *)
@@ -664,7 +662,7 @@
 
 let rec pp_print_struct_item ppf = function
 
-  | SingleIdent (pos, s) -> Format.fprintf ppf "%a" (I.pp_print_ident false) s
+  | SingleIdent (pos, s) -> Format.fprintf ppf "%a" pp_print_ident s
 
   | TupleStructItem (pos, l) -> 
 
@@ -676,21 +674,21 @@
 
     Format.fprintf ppf
       "%a[%a]"
-      (I.pp_print_ident false) e
+      pp_print_ident e
       pp_print_expr i
 
   | FieldSelection (pos, e, i) -> 
 
     Format.fprintf ppf
       "%a.%a"
-      (I.pp_print_ident false) e
-      (I.pp_print_ident false) i
+      pp_print_ident e
+      pp_print_ident i
 
   | ArraySliceStructItem (pos, e, i) -> 
 
     Format.fprintf ppf
       "%a@[<hv 1>[%a]@]" 
-      (I.pp_print_ident false) e
+      pp_print_ident e
       (pp_print_list pp_print_array_slice ",@ ") i
 
 
@@ -698,7 +696,7 @@
 
   Format.fprintf ppf
     "[%a]"
-    (I.pp_print_ident false) ident
+    pp_print_ident ident
 
 
 let pp_print_eq_lhs ppf = function
@@ -711,7 +709,7 @@
 
     Format.fprintf ppf
       "%a%a"
-      (I.pp_print_ident false) i
+      pp_print_ident i
       (pp_print_list pp_print_array_def_index "") l
   
 
@@ -733,9 +731,6 @@
 
   | AnnotProperty (pos, e) -> Format.fprintf ppf "--%%PROPERTY %a;" pp_print_expr e 
 
-  | Assume (pos, i, e) -> 
-
-<<<<<<< HEAD
 (* Pretty-print a require of a contract. *)
 let pp_print_require ppf (pos,e) =
   Format.fprintf ppf "--%@requires %a;" pp_print_expr e
@@ -755,20 +750,6 @@
     (pp_print_list pp_print_require "@,") requires
     (pp_print_list pp_print_ensure "@,") ensures
   
-=======
-    Format.fprintf ppf 
-      "assume %a: %a;" 
-      (I.pp_print_ident false) i 
-      pp_print_expr e
-
-  | Guarantee (pos, i, e) -> 
-
-    Format.fprintf ppf
-      "guarantee %a: %a;" 
-      (I.pp_print_ident false) i 
-      pp_print_expr e
-
->>>>>>> b9864671
 
 (* Pretty-print a declaration *)
 let pp_print_declaration ppf = function
@@ -779,28 +760,22 @@
 
   | ConstDecl (pos, c) -> pp_print_const_decl ppf c
 
-<<<<<<< HEAD
   | NodeDecl (pos, (n, p, i, o, l, e, contracts)) -> 
-=======
-  | NodeDecl (pos, (n, p, i, o, l, e)) -> 
->>>>>>> b9864671
 
     Format.fprintf ppf
       "@[<hv>@[<hv 2>node %a%t@ \
        @[<hv 1>(%a)@]@;<1 -2>\
        returns@ @[<hv 1>(%a)@];@]@ \
        %a\
+       %a\
        @[<hv 2>let@ \
        %a@;<1 -2>\
-       tel;@]@]" 
-      (I.pp_print_ident false) n 
+       tel;@]@]"
+      pp_print_ident n 
       (function ppf -> pp_print_node_param_list ppf p)
       (pp_print_list pp_print_const_clocked_typed_ident ";@ ") i
       (pp_print_list pp_print_clocked_typed_ident ";@ ") o
-<<<<<<< HEAD
       (pp_print_list pp_print_contract ";@ ") contracts
-=======
->>>>>>> b9864671
       pp_print_node_local_decl l
       (pp_print_list pp_print_node_equation "@ ") e 
 
@@ -810,7 +785,7 @@
       "@[<hv 2>function %a@ \
        @[<hv 1>(%a)@]@;<1 -2>\
        returns@ @[<hv 1>(%a)@];@]" 
-      (I.pp_print_ident false) n 
+      pp_print_ident n 
       (pp_print_list pp_print_typed_ident ";@ ") i
       (pp_print_list pp_print_typed_ident ";@ ") o
 
@@ -818,8 +793,8 @@
 
     Format.fprintf ppf
       "@[<hv>@[<hv 2>node %a =@ %a@[<hv 2><<%a>>@];@]" 
-      (I.pp_print_ident false) n 
-      (I.pp_print_ident false) n 
+      pp_print_ident n 
+      pp_print_ident n 
       (pp_print_list pp_print_lustre_type "@ ") p
 
 
