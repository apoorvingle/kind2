(* This file is part of the Kind 2 model checker.

   Copyright (c) 2014 by the Board of Trustees of the University of Iowa

   Licensed under the Apache License, Version 2.0 (the "License"); you
   may not use this file except in compliance with the License.  You
   may obtain a copy of the License at

   http://www.apache.org/licenses/LICENSE-2.0 

   Unless required by applicable law or agreed to in writing, software
   distributed under the License is distributed on an "AS IS" BASIS,
   WITHOUT WARRANTIES OR CONDITIONS OF ANY KIND, either express or
   implied. See the License for the specific language governing
   permissions and limitations under the License. 

*)

open Lib
open TermLib
open Actlit


type t = {

  (* Associates a transition systems to the k at which they are
     unrolled in the solver, an actlit (as a term) activating their
     initial state at 0, an actlit (as a term) activating the
     transition relations and the invariants, and an actlit (as a
     term) activating the transition relation at zero (and one for two
     state). *)
  mutable systems :
    (TransSys.t * (Numeral.t * Term.t)) list ;

<<<<<<< HEAD
  (* The solver used to query step and base. *)
  solver: SMTSolver.t ;
=======
  (* Solver used to query base. *)
  base_solver: Solver.t ;

  (* Solver used to query step. *)
  step_solver: Solver.t ;

  (* Solver used to prune trivial invariants. *)
  pruning_solver: Solver.t ;

  mutable last_k : Numeral.t ;
>>>>>>> 52bccd1e

  (* Indicates whether this instance is two state or not. *)
  two_state: bool ;
  
}

let name = TransSys.get_name

let shall_check_consistency = false

let check_consistency_sys solver k sys actlit called_by =

  if shall_check_consistency then (

    name sys
    |> Printf.sprintf
         "Checking consistency at %i for [%s]."
         Numeral.(to_int k)
    |> Solver.trace_comment solver ;

    Solver.check_sat_assuming
      solver
      (fun () ->
       (* Instance is sat for [sys], fine. *)
       ())
      (fun () ->
       (* Instance is unsat, let's crash. *)
       Event.log
         L_info
         "LSD @[<v>solver inconsistent at %i@ \
          for system [%s].@ \
          called by [%s].@]"
         (Numeral.to_int k)
         (TransSys.get_scope sys |> String.concat "/")
         called_by ;
       assert false)
      [ actlit ]
  )

(* Makes sure the solver of a lsd instance is consistent. *)
let check_consistency
      { systems ; base_solver ; step_solver }
      called_by =

  if shall_check_consistency then

    (* Making sure the solver instance is satisfiable for every
       system. *)
    systems
    |> List.iter
<<<<<<< HEAD
         ( fun (sys, (k, _, trans_actlit, _)) ->
           [ trans_actlit]
           |> SMTSolver.check_sat_assuming
                solver
                (fun () ->
                 (* Instance is sat for [sys], fine. *)
                 ())
                (fun () ->
                 (* Instance is unsat, let's crash. *)
                 Event.log
                   L_info
                   "LSD @[<v>solver inconsistent at %i@ \
                    for system [%s].@ \
                    called by [%s].@]"
                   (Numeral.to_int k)
                   (TransSys.get_scope sys |> String.concat "/")
                   called_by ;
                 assert false) )
=======
         ( fun (sys, (k, actlit)) ->
           (* Checking base consistency. *)
           check_consistency_sys base_solver k sys actlit called_by ;
           (* Checking step consistency. *)
           check_consistency_sys step_solver k sys actlit called_by )
>>>>>>> 52bccd1e

(* Applies [f] to term bumped from [lbound] to [ubound]. *)
let rec bump_and_apply_bounds f lbound ubound term =
  if Numeral.( lbound <= ubound ) then (
    (* Bumping and applying f. *)
    Term.bump_state lbound term |> f ;
    (* Looping. *)
    bump_and_apply_bounds f Numeral.(succ lbound) ubound term
  )

let common_setup (solver,sys,actlit) =

  name sys
  |> Printf.sprintf
       "Setting up system [%s]."
  |> Solver.trace_comment solver ;

  
  Solver.declare_fun solver actlit ;
  
  (* Defining uf's and declaring variables. *)
  TransSys.init_define_fun_declare_vars_of_bounds
    sys
    (Solver.define_fun solver)
    (Solver.declare_fun solver)
    Numeral.zero Numeral.(~- one) ;

  (* Declaring unrolled vars at [-1] and [0]. *)
  TransSys.declare_vars_of_bounds_no_init
    sys
    (Solver.declare_fun solver)
    Numeral.(~- one) Numeral.zero ;

  solver, sys, Actlit.term_of_actlit actlit

let base_setup (solver,sys,actlit) =

  Solver.trace_comment solver "Base setup." ;

  (* Conditionally asserting initial predicate at [0]. *)
  Term.mk_implies
    [ actlit ; TransSys.init_of_bound sys Numeral.zero ]
  |> Solver.assert_term solver ;

  (* Conditionally asserting invariants of the system at [0]. *)
  Term.mk_implies
    [ actlit ; TransSys.invars_of_bound sys Numeral.zero ]
  |> Solver.assert_term solver

let step_setup (solver, sys, actlit) =

  Solver.trace_comment solver "Step setup." ;

  (* Conditionally asserting invariants of the system at [0]. *)
  Term.mk_implies
    [ actlit ; TransSys.invars_of_bound sys Numeral.zero ]
  |> Solver.assert_term solver ;

  (* Declaring unrolled vars at [1]. *)
  TransSys.declare_vars_of_bounds_no_init
    sys
    (Solver.declare_fun solver)
    Numeral.one Numeral.one ;
  
  (* Conditionally asserting transition predicate at [1]. *)
  Term.mk_implies
    [ actlit ; TransSys.trans_of_bound sys Numeral.one ]
  |> Solver.assert_term solver ;

  (* Conditionally asserting invariants of the system at [1]. *)
  Term.mk_implies
    [ actlit ; TransSys.invars_of_bound sys Numeral.one ]
  |> Solver.assert_term solver

let pruning_setup = step_setup

let unroll_solver solver sys actlit k =

  name sys
  |> Printf.sprintf
       "Unroll at %i for [%s]."
       Numeral.(to_int k)
  |> Solver.trace_comment solver ;

  (* Declaring unrolled vars at [k+1]. *)
  TransSys.declare_vars_of_bounds_no_init
    sys (Solver.declare_fun solver) k k ;

  (* Conditionally asserting transition predicate at [k]. *)
  Term.mk_implies
    [ actlit ; TransSys.trans_of_bound sys k ]
  |> Solver.assert_term solver ;

  (* Conditionally asserting invariants of the system at [k]. *)
  Term.mk_implies
    [ actlit ; TransSys.invars_of_bound sys k ]
  |> Solver.assert_term solver

let add_invariants_solver solver sys actlit k invariants =

  name sys
  |> Printf.sprintf
       "Add invariants at %i for [%s]."
       Numeral.(to_int k)
  |> Solver.trace_comment solver ;

  Term.mk_and invariants
  |> Term.bump_and_apply_k
       (fun inv ->
        Term.mk_implies [ actlit ; inv ]
        |> Solver.assert_term solver)
       k


(* Deletes the lsd solver. *)
let delete { base_solver ; step_solver ; pruning_solver } =
  Solver.delete_solver base_solver ;
  Solver.delete_solver step_solver ;
  Solver.delete_solver pruning_solver

(* Returns the [k] at which a system is unrolled. *)
let get_k { systems } system =
  let k, _ = List.assq system systems in k

(* Adds new invariants to a lsd instance for system [sys]. Invariants
   are asserted up to the system [k]. *)
let add_invariants
      ({ systems ; base_solver ; step_solver } as lsd)
      sys = function
  | [] -> ()
  | invariants ->

     (* Finding the right system. *)
     let k, actlit =
       List.assq sys systems
     in

<<<<<<< HEAD
     Printf.sprintf
       "add_invariant at %i for [%s]."
       (Numeral.to_int k)
       (TransSys.get_scope sys |> String.concat "/")
     |> SMTSolver.trace_comment solver ;

     Term.mk_and invariants
     |> Term.bump_and_apply_k
          (fun inv ->
           Term.mk_implies
             [ trans_actlit ; inv ]
           |> SMTSolver.assert_term solver)
          k ;

     (* Term.mk_and invariants *)
     (* |> Term.bump_and_apply_k *)
     (*      (fun inv -> *)
     (*       Term.mk_implies [trivial_actlit ; inv] *)
     (*       |> SMTSolver.assert_term solver) *)
     (*      Numeral.one ; *)
=======
     (* Adding invariants in base at [k]. *)
     add_invariants_solver
       base_solver sys actlit k invariants ;
     (* Adding invariants in base at [k+1]. *)
     add_invariants_solver
       step_solver sys actlit Numeral.(succ k) invariants ;
>>>>>>> 52bccd1e
     
     check_consistency lsd "add_invariants"

(* If mapping key [system] is defined in mapping [systems], swaps its
   value [info] with the result of applying [f] to [info]. *)
let swap_system_binding system f =
  
  let rec loop prefix = function
      
    | [] ->
       raise
         (Invalid_argument
            (Printf.sprintf
               "swap_system_binding: \
                unexpected system [%s]."
               (TransSys.get_scope system
                |> String.concat "/")))

    | (system', info) :: tail
         when system' == system ->
       (* Applying [f], appending to [tail]. *)
       (system', f info) :: tail
       (* Rev appending the prefix. *)
       |> List.rev_append prefix

    | head :: tail ->
       loop (head :: prefix) tail

  in

  loop []

(* Unrolls a system one step further. *)
let unroll_sys
      ( { systems ;
          base_solver ; step_solver ;
          last_k }
        as lsd)
      system =

  lsd.systems <- (
    systems
    |> swap_system_binding
         system
         (fun (k, actlit) ->

          (* Getting the next [k]. *)
          let kp1 = Numeral.succ k in

<<<<<<< HEAD
          Printf.sprintf
            "unroll_sys at %i for [%s]."
            (Numeral.to_int kp1)
            (TransSys.get_scope system |> String.concat "/")
          |> SMTSolver.trace_comment solver ;
          
          (* Declaring unrolled vars at [k+1]. *)
          TransSys.declare_vars_of_bounds
            system (SMTSolver.declare_fun solver) kp1 kp1 ;
          
          (* Building implication. *)
          Term.mk_implies
            [ trans_actlit ;
              TransSys.trans_of_bound system kp1 ]
          (* Asserting it. *)
          |> SMTSolver.assert_term solver ;

          (* Conditionally asserting invariants a [k+1]. *)
          Term.mk_implies
            [ trans_actlit ;
              TransSys.invars_of_bound system kp1 ]
          |> SMTSolver.assert_term solver ;
=======
          if Numeral.(kp1 > last_k) then (
            TransSys.init_flag_uf kp1
            |> Solver.declare_fun base_solver ;
            TransSys.init_flag_uf Numeral.(succ kp1)
            |> Solver.declare_fun step_solver ;
            lsd.last_k <- kp1
          ) ;

          (* Unrolling base solver at [k+1]. *)
          unroll_solver base_solver system actlit kp1 ;
          (* Unrolling step solver at [k+2]. *)
          unroll_solver step_solver system actlit Numeral.(succ kp1) ;
>>>>>>> 52bccd1e

          (* Building new value for [system] in [systems]. *)
          kp1, actlit)
  ) ;

  check_consistency lsd "unroll_sys" ;

  ()

(* Creates a lsd instance. *)
let create two_state top_only sys =

<<<<<<< HEAD
  (* Creating solver. *)
  let solver =
    SMTSolver.create_instance ~produce_assignments:true
      (TransSys.get_logic sys) (Flags.smtsolver ())
    
  in

  (* Declaring the init flag. *)
  SMTSolver.declare_fun solver TransSys.init_flag_uf ;

  (* Defining things. *)
  TransSys.iter_uf_definitions sys (SMTSolver.define_fun solver) ;
=======
  (* Solvers. *)
  let base_solver, step_solver, pruning_solver =
    TransSys.get_logic sys
    |> Solver.new_solver ~produce_assignments: true,
    TransSys.get_logic sys
    |> Solver.new_solver ~produce_assignments: true,
    TransSys.get_logic sys
    |> Solver.new_solver ~produce_assignments: true
  in

  let init_solver solver =
    TransSys.init_flag_uf Numeral.(~- one)
    |> Solver.declare_fun solver ;
    TransSys.init_flag_uf Numeral.zero
    |> Solver.declare_fun solver ;
  in

  init_solver base_solver ;
  init_solver step_solver ;
  TransSys.init_flag_uf Numeral.one
  |> Solver.declare_fun step_solver ;
  init_solver pruning_solver ;
  TransSys.init_flag_uf Numeral.one
  |> Solver.declare_fun pruning_solver ;

  (* declare_init_flag base_solver minus_one Numeral.zero ; *)
  (* declare_init_flag step_solver minus_one Numeral.one ; *)
  (* declare_init_flag pruning_solver minus_one Numeral.one ; *)
>>>>>>> 52bccd1e

  (* Building the associative list from (sub)systems to the k up to
     which they are asserted, their init and trans actlit. *)
  let systems =
    let rec loop all_sys = function
        
      | sys :: tail ->
         
         if List.mem_assq sys all_sys then
           (* We already know [sys], skipping. *)
           loop all_sys tail
                
         else
           (* First time seeing [sys], adding it to [all_sys], setting
              everything up in the solver and recursing on its kids
              and the tail of unvisited sys if not it top mode. *)

<<<<<<< HEAD
           (* Fresh actlit for init predicate. *)
           let init_actlit = Actlit.fresh_actlit () in
           (* Declaring it. *)
           SMTSolver.declare_fun solver init_actlit ;
           (* Term version. *)
           let init_actlit_term =
             Actlit.term_of_actlit init_actlit
           in

           (* Fresh actlit for transition predicates. *)
           let trans_actlit = Actlit.fresh_actlit () in
           (* Declaring it. *)
           SMTSolver.declare_fun solver trans_actlit ;
           (* Term version. *)
           let trans_actlit_term =
             Actlit.term_of_actlit trans_actlit
           in
           
           (* Declaring unrolled vars. *)
           TransSys.declare_vars_of_bounds
             sys (SMTSolver.declare_fun solver)
             Numeral.zero Numeral.zero ;
           
           (* Conditionally asserting the initial constraint. *)
           Term.mk_implies
             [ init_actlit_term ;
               TransSys.init_of_bound sys Numeral.zero ]
           |> SMTSolver.assert_term solver ;

           (* Conditionally asserting invariants of the system at
              0. *)
           Term.mk_implies
             [ trans_actlit_term ;
               TransSys.invars_of_bound sys Numeral.zero ]
           |> SMTSolver.assert_term solver ;

           (* Fresh actlit for trivial invariant pruning. *)
           let trivial_actlit = Actlit.fresh_actlit () in
           (* Declaring it. *)
           SMTSolver.declare_fun solver trivial_actlit ;
           (* Term version. *)
           let trivial_actlit_term =
             Actlit.term_of_actlit trivial_actlit
           in

           (* Declaring implication between trivial actlit and
              transition relation. *)
           Term.mk_implies
             [ trivial_actlit_term ;
               Term.mk_and
                 [ TransSys.trans_of_bound sys Numeral.one ;
                   TransSys.invars_of_bound sys Numeral.zero ;
                   TransSys.invars_of_bound sys Numeral.one ] ]
           |> SMTSolver.assert_term solver ;
=======
           (* Getting a fresh actlit for [sys]. *)
           let actlit = Actlit.fresh_actlit () in

           (* Setting up base. *)
           (base_solver, sys, actlit)
           |> common_setup |> base_setup ;

           (* Setting up step. *)
           (step_solver, sys, actlit)
           |> common_setup |> step_setup ;

           (* Setting up pruning. *)
           (pruning_solver, sys, actlit)
           |> common_setup |> pruning_setup ;

           let actlit_term = Actlit.term_of_actlit actlit in
>>>>>>> 52bccd1e

           (* Updating the map of all systems. *)
           let all_sys' =
             (sys, (Numeral.zero, actlit_term)) :: all_sys
           in

           if top_only then
             (* If top only then stop at the top level. *)
             all_sys'
           else
             (* Otherwise recursing to get subsystems. *)
             loop
               all_sys'
               (List.rev_append (TransSys.get_subsystems sys) tail)

      | [] -> all_sys
    in

    loop [] [sys]
  in

  (* Constructing the lsd context. *)
  let lsd =
    { systems ;
      base_solver ;
      step_solver ;
      pruning_solver ;
      last_k = Numeral.zero ;
      two_state }
  in

  if two_state then
    (* Unrolling all systems once in two-state mode. *)
    List.iter (fun (sys,_) -> unroll_sys lsd sys) systems ;

  (* Returning the lsd instance. *)
  lsd


<<<<<<< HEAD
(* Deletes the lsd solver. *)
let delete { solver } = SMTSolver.delete_instance solver


let get_k { systems } system =
  let k, _, _, _ = List.assq system systems in k


=======
>>>>>>> 52bccd1e
let query_base
      { systems ; base_solver ; two_state }
      system terms_to_check =

  (* Getting the system info. *)
  let k, sys_actlit =
    List.assq system systems
  in

  Printf.sprintf
    "query_base at %i for [%s]."
    (Numeral.to_int k)
    (TransSys.get_scope system |> String.concat "/")
<<<<<<< HEAD
  |> SMTSolver.trace_comment solver ;
=======
  |> Solver.trace_comment base_solver ;
>>>>>>> 52bccd1e

  (* Fresh actlit for the check (as a term). *)
  let actlit =
    (* Uf version. *)
    let actlit_uf = Actlit.fresh_actlit () in
    (* Declaring it. *)
<<<<<<< HEAD
    SMTSolver.declare_fun solver actlit_uf ;
=======
    Solver.declare_fun base_solver actlit_uf ;
>>>>>>> 52bccd1e
    (* Term version. *)
    Actlit.term_of_actlit actlit_uf
  in

  (* Building the implication. *)
  Term.mk_implies
    [ actlit ;
      (* Making a conjunction of the terms to check. *)
      Term.mk_and terms_to_check
      (* Negating it. *)
      |> Term.mk_not
      (* Bumping it. *)
      |> Term.bump_state k ]
  (* Asserting implication. *)
<<<<<<< HEAD
  |> SMTSolver.assert_term solver ;
=======
  |> Solver.assert_term base_solver ;
>>>>>>> 52bccd1e

  (* Function to run if sat. *)
  let if_sat () =

    let minus_k = Numeral.(~- k) in

    (* Variables we want to know the value of. *)
    TransSys.vars_of_bounds
      system
      (if two_state then Numeral.pred k else k)
      k
    (* Getting their value. *)
<<<<<<< HEAD
    |> SMTSolver.get_model solver
=======
    |> Solver.get_model base_solver
>>>>>>> 52bccd1e
    (* Bumping to -k. *)
    |> List.map
         ( fun (v,t) ->
           (Var.bump_offset_of_state_var_instance
              minus_k v),
           t )
    (* Making an option out of it. *)
    |> (fun model -> Some model)
  in

  (* Function to run if unsat. *)
  let if_unsat () = None in

  (* Checking if we should terminate before doing anything. *)
  Event.check_termination () ;

  (* Checksat-ing. *)
  let result =
<<<<<<< HEAD
    SMTSolver.check_sat_assuming
      solver
      if_sat if_unsat [ actlit ; init_actlit ; trans_actlit ]
=======
    Solver.check_sat_assuming
      base_solver
      if_sat if_unsat [ actlit ; sys_actlit ]
>>>>>>> 52bccd1e
  in

  (* Deactivating actlit. *)
  Term.mk_not actlit
<<<<<<< HEAD
  |> SMTSolver.assert_term solver ;
=======
  |> Solver.assert_term base_solver ;
>>>>>>> 52bccd1e

  (* Returning result. *)
  result

(* Splits its input list of terms between the falsifiable and the
   unfalsifiable ones at [k+1]. The terms are asserted from 0 (1 if
   [two_state] is true) up to [k]. *)
let rec split_closure
  solver two_state trans_actlit k falsifiable = function

  | [] -> (falsifiable, [])

  | terms_to_check ->

     (* Fresh actlit for the check (as a term). *)
     let actlit =
       (* Uf version. *)
       let actlit_uf = Actlit.fresh_actlit () in
       (* Declaring it. *)
       SMTSolver.declare_fun solver actlit_uf ;
       (* Term version. *)
       Actlit.term_of_actlit actlit_uf
     in

     (* Conjunction of terms to check. *)
     let conjunction =
       Term.mk_and terms_to_check
     in
     
     (* Asserting positive implications. *)
     bump_and_apply_bounds
       ( fun bumped ->
         (* Building the implication. *)
         Term.mk_implies [ actlit ; bumped ]
         (* Asserting it. *)
         |> SMTSolver.assert_term solver )
       (* In the two state case we start at one. *)
       (if two_state then Numeral.one else Numeral.zero)
       (* Going up to k. *)
       k
       conjunction ;

     let kp1 = Numeral.succ k in

     (* Asserting negative implication. *)
     SMTSolver.assert_term
       solver
       (Term.mk_implies
          [ actlit ;
            (* Bumping conjunction. *)
            Term.bump_state kp1 conjunction
            (* Negating it. *)
            |> Term.mk_not ]) ;

     (* Function to run if sat. *)
     let if_sat () =

       let minus_kp1 = Numeral.(~- kp1) in
       
       let falsifiable', unknown =
         terms_to_check
         (* We want the value of the terms a k+1. *)
         |> List.map (Term.bump_state kp1)
         |> SMTSolver.get_values solver

         (* Separating falsifiable ones from the rest, bumping back at
            the same time. *)
         |> List.fold_left

              ( fun (falsifiable, unknown) (term,value) ->                
                (* Unbumping term. *)
                let unbumped_term =
                  Term.bump_state minus_kp1 term
                in
                if value == Term.t_true then
                  falsifiable, unbumped_term :: unknown
                else
                  unbumped_term :: falsifiable, unknown )
              
              (falsifiable, [])
       in

       (* Deactivating actlit. *)
       Term.mk_not actlit
       |> SMTSolver.assert_term solver ;

       (* Looping. *)
       split_closure
        solver two_state trans_actlit k falsifiable' unknown
                     
     in

     (* Function to run if unsat. *)
     let if_unsat () =
       (* Deactivating actlit. *)
       Term.mk_not actlit
       |> SMTSolver.assert_term solver ;
       
       (* Returning result. *)
       falsifiable, terms_to_check
     in

     (* Checking if we should terminate before doing anything. *)
     Event.check_termination () ;

     (* Checksat-ing. *)
     SMTSolver.check_sat_assuming
       solver
       if_sat
       if_unsat
       [ actlit ; trans_actlit ]



(* Prunes the terms which are a direct consequence of the transition
   relation. Assumes [T(0,1)] is asserted. *)
let rec prune_trivial
          solver result trivial_actlit = function
  | [] -> result, []
  | terms ->

     (* Fresh actlit for the check (as a term). *)
     let actlit =
       (* Uf version. *)
       let actlit_uf = Actlit.fresh_actlit () in
       (* Declaring it. *)
       SMTSolver.declare_fun solver actlit_uf ;
       (* Term version. *)
       Actlit.term_of_actlit actlit_uf
     in

     let bump_num = Numeral.one in

     let unbump_num = Numeral.(~- bump_num) in

     (* Bumping terms to one. *)
     let bumped_terms =
       terms
       |> List.map
            (Term.bump_state bump_num)
     in

     (* Asserting implication between actlit and terms@1. *)
     Term.mk_implies
       [ actlit ;
         Term.mk_and bumped_terms |> Term.mk_not ]
     |> SMTSolver.assert_term solver ;

     let if_sat () =
       Some (
         (* Getting the values of terms@1. *)
         SMTSolver.get_values
           solver bumped_terms
         (* Partitioning the list based on the value of the terms. *)
         |> List.fold_left
             ( fun (unknowns,falsifiables) (bumped_term, value) ->
               if value == Term.t_true then
                 (Term.bump_state unbump_num bumped_term)
                 :: unknowns,
                 falsifiables
               else
                 unknowns,
                 (Term.bump_state unbump_num bumped_term)
                 :: falsifiables )
             ([],[])
       )
     in

     let if_unsat () = None in

     match SMTSolver.check_sat_assuming
       solver if_sat if_unsat [actlit ; trivial_actlit]
     with
       | None ->
          (* Deactivating actlit. *)
          Term.mk_not actlit |> SMTSolver.assert_term solver ;
          (* Unsat, the terms cannot be falsified. *)
          result, terms
       | Some (unknowns, falsifiables) ->
          (* Deactivating actlit. *)
          Term.mk_not actlit |> SMTSolver.assert_term solver ;
          (* Looping. *)
          prune_trivial
            solver
            (List.concat [ result ; falsifiables ])
            trivial_actlit
            unknowns

(* Unrolls [system] one step further ([k+1), and returns the terms
   from [terms_to_check] which are unfalsifiable in the [k]-induction
   step instance. *)
let increment_and_query_step
      ({ systems ; step_solver ; pruning_solver ; two_state } as lsd)
      system
      terms_to_check =

  (* Getting system info. *)
  let k, actlit = List.assq system systems in

<<<<<<< HEAD
  (* Unrolling [system] one step further. *)
  unroll_sys lsd system ;

  Printf.sprintf
    "prune_trivial for [%s]."
    (TransSys.get_scope system |> String.concat "/")
  |> SMTSolver.trace_comment solver ;
=======
  name system
  |> Printf.sprintf
       "prune_trivial for [%s]."
  |> Solver.trace_comment pruning_solver ;
>>>>>>> 52bccd1e

  let not_trivial, trivial =
    (* Pruning direct consequences of the transition relation if
          the flag requests it. *)
    if Flags.invgengraph_prune_trivial () then
      prune_trivial
        pruning_solver [] actlit terms_to_check
    else terms_to_check, []
  in

  match not_trivial with
  | [] ->
     (* Unrolling system. *)
     unroll_sys lsd system ;
     
     [], trivial
  | _ ->

<<<<<<< HEAD
     Printf.sprintf
       "query_step at %i for [%s]."
       (Numeral.to_int k)
       (TransSys.get_scope system |> String.concat "/")
     |> SMTSolver.trace_comment solver ;
=======
     name system
     |> Printf.sprintf
          "query_step at %i for [%s]."
          (Numeral.to_int k)
     |> Solver.trace_comment step_solver ;
>>>>>>> 52bccd1e

     let invariants =
       (* Splitting terms. *)
       split_closure
         step_solver two_state actlit k [] not_trivial
       (* Discarding falsifiable terms. *)
       |> snd
     in

     (* Unrolling system. *)
     unroll_sys lsd system ;

     invariants, trivial


(* 
   Local Variables:
   compile-command: "make -C .. -k"
   tuareg-interactive-program: "./kind2.top -I ./_build -I ./_build/SExpr"
   indent-tabs-mode: nil
   End: 
*)
<|MERGE_RESOLUTION|>--- conflicted
+++ resolved
@@ -32,21 +32,16 @@
   mutable systems :
     (TransSys.t * (Numeral.t * Term.t)) list ;
 
-<<<<<<< HEAD
-  (* The solver used to query step and base. *)
-  solver: SMTSolver.t ;
-=======
   (* Solver used to query base. *)
-  base_solver: Solver.t ;
+  base_solver: SMTSolver.t ;
 
   (* Solver used to query step. *)
-  step_solver: Solver.t ;
+  step_solver: SMTSolver.t ;
 
   (* Solver used to prune trivial invariants. *)
-  pruning_solver: Solver.t ;
+  pruning_solver: SMTSolver.t ;
 
   mutable last_k : Numeral.t ;
->>>>>>> 52bccd1e
 
   (* Indicates whether this instance is two state or not. *)
   two_state: bool ;
@@ -65,9 +60,9 @@
     |> Printf.sprintf
          "Checking consistency at %i for [%s]."
          Numeral.(to_int k)
-    |> Solver.trace_comment solver ;
-
-    Solver.check_sat_assuming
+    |> SMTSolver.trace_comment solver ;
+
+    SMTSolver.check_sat_assuming
       solver
       (fun () ->
        (* Instance is sat for [sys], fine. *)
@@ -97,32 +92,12 @@
        system. *)
     systems
     |> List.iter
-<<<<<<< HEAD
-         ( fun (sys, (k, _, trans_actlit, _)) ->
-           [ trans_actlit]
-           |> SMTSolver.check_sat_assuming
-                solver
-                (fun () ->
-                 (* Instance is sat for [sys], fine. *)
-                 ())
-                (fun () ->
-                 (* Instance is unsat, let's crash. *)
-                 Event.log
-                   L_info
-                   "LSD @[<v>solver inconsistent at %i@ \
-                    for system [%s].@ \
-                    called by [%s].@]"
-                   (Numeral.to_int k)
-                   (TransSys.get_scope sys |> String.concat "/")
-                   called_by ;
-                 assert false) )
-=======
+
          ( fun (sys, (k, actlit)) ->
            (* Checking base consistency. *)
            check_consistency_sys base_solver k sys actlit called_by ;
            (* Checking step consistency. *)
            check_consistency_sys step_solver k sys actlit called_by )
->>>>>>> 52bccd1e
 
 (* Applies [f] to term bumped from [lbound] to [ubound]. *)
 let rec bump_and_apply_bounds f lbound ubound term =
@@ -138,64 +113,64 @@
   name sys
   |> Printf.sprintf
        "Setting up system [%s]."
-  |> Solver.trace_comment solver ;
+  |> SMTSolver.trace_comment solver ;
 
   
-  Solver.declare_fun solver actlit ;
+  SMTSolver.declare_fun solver actlit ;
   
   (* Defining uf's and declaring variables. *)
   TransSys.init_define_fun_declare_vars_of_bounds
     sys
-    (Solver.define_fun solver)
-    (Solver.declare_fun solver)
+    (SMTSolver.define_fun solver)
+    (SMTSolver.declare_fun solver)
     Numeral.zero Numeral.(~- one) ;
 
   (* Declaring unrolled vars at [-1] and [0]. *)
   TransSys.declare_vars_of_bounds_no_init
     sys
-    (Solver.declare_fun solver)
+    (SMTSolver.declare_fun solver)
     Numeral.(~- one) Numeral.zero ;
 
   solver, sys, Actlit.term_of_actlit actlit
 
 let base_setup (solver,sys,actlit) =
 
-  Solver.trace_comment solver "Base setup." ;
+  SMTSolver.trace_comment solver "Base setup." ;
 
   (* Conditionally asserting initial predicate at [0]. *)
   Term.mk_implies
     [ actlit ; TransSys.init_of_bound sys Numeral.zero ]
-  |> Solver.assert_term solver ;
+  |> SMTSolver.assert_term solver ;
 
   (* Conditionally asserting invariants of the system at [0]. *)
   Term.mk_implies
     [ actlit ; TransSys.invars_of_bound sys Numeral.zero ]
-  |> Solver.assert_term solver
+  |> SMTSolver.assert_term solver
 
 let step_setup (solver, sys, actlit) =
 
-  Solver.trace_comment solver "Step setup." ;
+  SMTSolver.trace_comment solver "Step setup." ;
 
   (* Conditionally asserting invariants of the system at [0]. *)
   Term.mk_implies
     [ actlit ; TransSys.invars_of_bound sys Numeral.zero ]
-  |> Solver.assert_term solver ;
+  |> SMTSolver.assert_term solver ;
 
   (* Declaring unrolled vars at [1]. *)
   TransSys.declare_vars_of_bounds_no_init
     sys
-    (Solver.declare_fun solver)
+    (SMTSolver.declare_fun solver)
     Numeral.one Numeral.one ;
   
   (* Conditionally asserting transition predicate at [1]. *)
   Term.mk_implies
     [ actlit ; TransSys.trans_of_bound sys Numeral.one ]
-  |> Solver.assert_term solver ;
+  |> SMTSolver.assert_term solver ;
 
   (* Conditionally asserting invariants of the system at [1]. *)
   Term.mk_implies
     [ actlit ; TransSys.invars_of_bound sys Numeral.one ]
-  |> Solver.assert_term solver
+  |> SMTSolver.assert_term solver
 
 let pruning_setup = step_setup
 
@@ -205,21 +180,21 @@
   |> Printf.sprintf
        "Unroll at %i for [%s]."
        Numeral.(to_int k)
-  |> Solver.trace_comment solver ;
+  |> SMTSolver.trace_comment solver ;
 
   (* Declaring unrolled vars at [k+1]. *)
   TransSys.declare_vars_of_bounds_no_init
-    sys (Solver.declare_fun solver) k k ;
+    sys (SMTSolver.declare_fun solver) k k ;
 
   (* Conditionally asserting transition predicate at [k]. *)
   Term.mk_implies
     [ actlit ; TransSys.trans_of_bound sys k ]
-  |> Solver.assert_term solver ;
+  |> SMTSolver.assert_term solver ;
 
   (* Conditionally asserting invariants of the system at [k]. *)
   Term.mk_implies
     [ actlit ; TransSys.invars_of_bound sys k ]
-  |> Solver.assert_term solver
+  |> SMTSolver.assert_term solver
 
 let add_invariants_solver solver sys actlit k invariants =
 
@@ -227,21 +202,21 @@
   |> Printf.sprintf
        "Add invariants at %i for [%s]."
        Numeral.(to_int k)
-  |> Solver.trace_comment solver ;
+  |> SMTSolver.trace_comment solver ;
 
   Term.mk_and invariants
   |> Term.bump_and_apply_k
        (fun inv ->
         Term.mk_implies [ actlit ; inv ]
-        |> Solver.assert_term solver)
+        |> SMTSolver.assert_term solver)
        k
 
 
 (* Deletes the lsd solver. *)
 let delete { base_solver ; step_solver ; pruning_solver } =
-  Solver.delete_solver base_solver ;
-  Solver.delete_solver step_solver ;
-  Solver.delete_solver pruning_solver
+  SMTSolver.delete_instance base_solver ;
+  SMTSolver.delete_instance step_solver ;
+  SMTSolver.delete_instance pruning_solver
 
 (* Returns the [k] at which a system is unrolled. *)
 let get_k { systems } system =
@@ -260,35 +235,12 @@
        List.assq sys systems
      in
 
-<<<<<<< HEAD
-     Printf.sprintf
-       "add_invariant at %i for [%s]."
-       (Numeral.to_int k)
-       (TransSys.get_scope sys |> String.concat "/")
-     |> SMTSolver.trace_comment solver ;
-
-     Term.mk_and invariants
-     |> Term.bump_and_apply_k
-          (fun inv ->
-           Term.mk_implies
-             [ trans_actlit ; inv ]
-           |> SMTSolver.assert_term solver)
-          k ;
-
-     (* Term.mk_and invariants *)
-     (* |> Term.bump_and_apply_k *)
-     (*      (fun inv -> *)
-     (*       Term.mk_implies [trivial_actlit ; inv] *)
-     (*       |> SMTSolver.assert_term solver) *)
-     (*      Numeral.one ; *)
-=======
      (* Adding invariants in base at [k]. *)
      add_invariants_solver
        base_solver sys actlit k invariants ;
      (* Adding invariants in base at [k+1]. *)
      add_invariants_solver
        step_solver sys actlit Numeral.(succ k) invariants ;
->>>>>>> 52bccd1e
      
      check_consistency lsd "add_invariants"
 
@@ -338,35 +290,11 @@
           (* Getting the next [k]. *)
           let kp1 = Numeral.succ k in
 
-<<<<<<< HEAD
-          Printf.sprintf
-            "unroll_sys at %i for [%s]."
-            (Numeral.to_int kp1)
-            (TransSys.get_scope system |> String.concat "/")
-          |> SMTSolver.trace_comment solver ;
-          
-          (* Declaring unrolled vars at [k+1]. *)
-          TransSys.declare_vars_of_bounds
-            system (SMTSolver.declare_fun solver) kp1 kp1 ;
-          
-          (* Building implication. *)
-          Term.mk_implies
-            [ trans_actlit ;
-              TransSys.trans_of_bound system kp1 ]
-          (* Asserting it. *)
-          |> SMTSolver.assert_term solver ;
-
-          (* Conditionally asserting invariants a [k+1]. *)
-          Term.mk_implies
-            [ trans_actlit ;
-              TransSys.invars_of_bound system kp1 ]
-          |> SMTSolver.assert_term solver ;
-=======
           if Numeral.(kp1 > last_k) then (
             TransSys.init_flag_uf kp1
-            |> Solver.declare_fun base_solver ;
+            |> SMTSolver.declare_fun base_solver ;
             TransSys.init_flag_uf Numeral.(succ kp1)
-            |> Solver.declare_fun step_solver ;
+            |> SMTSolver.declare_fun step_solver ;
             lsd.last_k <- kp1
           ) ;
 
@@ -374,7 +302,6 @@
           unroll_solver base_solver system actlit kp1 ;
           (* Unrolling step solver at [k+2]. *)
           unroll_solver step_solver system actlit Numeral.(succ kp1) ;
->>>>>>> 52bccd1e
 
           (* Building new value for [system] in [systems]. *)
           kp1, actlit)
@@ -387,49 +314,34 @@
 (* Creates a lsd instance. *)
 let create two_state top_only sys =
 
-<<<<<<< HEAD
-  (* Creating solver. *)
-  let solver =
-    SMTSolver.create_instance ~produce_assignments:true
+  let new_inst_sys () =
+    SMTSolver.create_instance ~produce_assignments: true
       (TransSys.get_logic sys) (Flags.smtsolver ())
-    
-  in
-
-  (* Declaring the init flag. *)
-  SMTSolver.declare_fun solver TransSys.init_flag_uf ;
-
-  (* Defining things. *)
-  TransSys.iter_uf_definitions sys (SMTSolver.define_fun solver) ;
-=======
+  in
+
   (* Solvers. *)
   let base_solver, step_solver, pruning_solver =
-    TransSys.get_logic sys
-    |> Solver.new_solver ~produce_assignments: true,
-    TransSys.get_logic sys
-    |> Solver.new_solver ~produce_assignments: true,
-    TransSys.get_logic sys
-    |> Solver.new_solver ~produce_assignments: true
+    new_inst_sys (), new_inst_sys (), new_inst_sys ()
   in
 
   let init_solver solver =
     TransSys.init_flag_uf Numeral.(~- one)
-    |> Solver.declare_fun solver ;
+    |> SMTSolver.declare_fun solver ;
     TransSys.init_flag_uf Numeral.zero
-    |> Solver.declare_fun solver ;
+    |> SMTSolver.declare_fun solver ;
   in
 
   init_solver base_solver ;
   init_solver step_solver ;
   TransSys.init_flag_uf Numeral.one
-  |> Solver.declare_fun step_solver ;
+  |> SMTSolver.declare_fun step_solver ;
   init_solver pruning_solver ;
   TransSys.init_flag_uf Numeral.one
-  |> Solver.declare_fun pruning_solver ;
+  |> SMTSolver.declare_fun pruning_solver ;
 
   (* declare_init_flag base_solver minus_one Numeral.zero ; *)
   (* declare_init_flag step_solver minus_one Numeral.one ; *)
   (* declare_init_flag pruning_solver minus_one Numeral.one ; *)
->>>>>>> 52bccd1e
 
   (* Building the associative list from (sub)systems to the k up to
      which they are asserted, their init and trans actlit. *)
@@ -447,62 +359,6 @@
               everything up in the solver and recursing on its kids
               and the tail of unvisited sys if not it top mode. *)
 
-<<<<<<< HEAD
-           (* Fresh actlit for init predicate. *)
-           let init_actlit = Actlit.fresh_actlit () in
-           (* Declaring it. *)
-           SMTSolver.declare_fun solver init_actlit ;
-           (* Term version. *)
-           let init_actlit_term =
-             Actlit.term_of_actlit init_actlit
-           in
-
-           (* Fresh actlit for transition predicates. *)
-           let trans_actlit = Actlit.fresh_actlit () in
-           (* Declaring it. *)
-           SMTSolver.declare_fun solver trans_actlit ;
-           (* Term version. *)
-           let trans_actlit_term =
-             Actlit.term_of_actlit trans_actlit
-           in
-           
-           (* Declaring unrolled vars. *)
-           TransSys.declare_vars_of_bounds
-             sys (SMTSolver.declare_fun solver)
-             Numeral.zero Numeral.zero ;
-           
-           (* Conditionally asserting the initial constraint. *)
-           Term.mk_implies
-             [ init_actlit_term ;
-               TransSys.init_of_bound sys Numeral.zero ]
-           |> SMTSolver.assert_term solver ;
-
-           (* Conditionally asserting invariants of the system at
-              0. *)
-           Term.mk_implies
-             [ trans_actlit_term ;
-               TransSys.invars_of_bound sys Numeral.zero ]
-           |> SMTSolver.assert_term solver ;
-
-           (* Fresh actlit for trivial invariant pruning. *)
-           let trivial_actlit = Actlit.fresh_actlit () in
-           (* Declaring it. *)
-           SMTSolver.declare_fun solver trivial_actlit ;
-           (* Term version. *)
-           let trivial_actlit_term =
-             Actlit.term_of_actlit trivial_actlit
-           in
-
-           (* Declaring implication between trivial actlit and
-              transition relation. *)
-           Term.mk_implies
-             [ trivial_actlit_term ;
-               Term.mk_and
-                 [ TransSys.trans_of_bound sys Numeral.one ;
-                   TransSys.invars_of_bound sys Numeral.zero ;
-                   TransSys.invars_of_bound sys Numeral.one ] ]
-           |> SMTSolver.assert_term solver ;
-=======
            (* Getting a fresh actlit for [sys]. *)
            let actlit = Actlit.fresh_actlit () in
 
@@ -519,7 +375,6 @@
            |> common_setup |> pruning_setup ;
 
            let actlit_term = Actlit.term_of_actlit actlit in
->>>>>>> 52bccd1e
 
            (* Updating the map of all systems. *)
            let all_sys' =
@@ -559,17 +414,6 @@
   lsd
 
 
-<<<<<<< HEAD
-(* Deletes the lsd solver. *)
-let delete { solver } = SMTSolver.delete_instance solver
-
-
-let get_k { systems } system =
-  let k, _, _, _ = List.assq system systems in k
-
-
-=======
->>>>>>> 52bccd1e
 let query_base
       { systems ; base_solver ; two_state }
       system terms_to_check =
@@ -583,22 +427,14 @@
     "query_base at %i for [%s]."
     (Numeral.to_int k)
     (TransSys.get_scope system |> String.concat "/")
-<<<<<<< HEAD
-  |> SMTSolver.trace_comment solver ;
-=======
-  |> Solver.trace_comment base_solver ;
->>>>>>> 52bccd1e
+  |> SMTSolver.trace_comment base_solver ;
 
   (* Fresh actlit for the check (as a term). *)
   let actlit =
     (* Uf version. *)
     let actlit_uf = Actlit.fresh_actlit () in
     (* Declaring it. *)
-<<<<<<< HEAD
-    SMTSolver.declare_fun solver actlit_uf ;
-=======
-    Solver.declare_fun base_solver actlit_uf ;
->>>>>>> 52bccd1e
+    SMTSolver.declare_fun base_solver actlit_uf ;
     (* Term version. *)
     Actlit.term_of_actlit actlit_uf
   in
@@ -613,11 +449,7 @@
       (* Bumping it. *)
       |> Term.bump_state k ]
   (* Asserting implication. *)
-<<<<<<< HEAD
-  |> SMTSolver.assert_term solver ;
-=======
-  |> Solver.assert_term base_solver ;
->>>>>>> 52bccd1e
+  |> SMTSolver.assert_term base_solver ;
 
   (* Function to run if sat. *)
   let if_sat () =
@@ -630,11 +462,7 @@
       (if two_state then Numeral.pred k else k)
       k
     (* Getting their value. *)
-<<<<<<< HEAD
-    |> SMTSolver.get_model solver
-=======
-    |> Solver.get_model base_solver
->>>>>>> 52bccd1e
+    |> SMTSolver.get_model base_solver
     (* Bumping to -k. *)
     |> List.map
          ( fun (v,t) ->
@@ -653,24 +481,14 @@
 
   (* Checksat-ing. *)
   let result =
-<<<<<<< HEAD
     SMTSolver.check_sat_assuming
-      solver
-      if_sat if_unsat [ actlit ; init_actlit ; trans_actlit ]
-=======
-    Solver.check_sat_assuming
       base_solver
       if_sat if_unsat [ actlit ; sys_actlit ]
->>>>>>> 52bccd1e
   in
 
   (* Deactivating actlit. *)
   Term.mk_not actlit
-<<<<<<< HEAD
-  |> SMTSolver.assert_term solver ;
-=======
-  |> Solver.assert_term base_solver ;
->>>>>>> 52bccd1e
+  |> SMTSolver.assert_term base_solver ;
 
   (* Returning result. *)
   result
@@ -870,20 +688,10 @@
   (* Getting system info. *)
   let k, actlit = List.assq system systems in
 
-<<<<<<< HEAD
-  (* Unrolling [system] one step further. *)
-  unroll_sys lsd system ;
-
-  Printf.sprintf
-    "prune_trivial for [%s]."
-    (TransSys.get_scope system |> String.concat "/")
-  |> SMTSolver.trace_comment solver ;
-=======
   name system
   |> Printf.sprintf
        "prune_trivial for [%s]."
-  |> Solver.trace_comment pruning_solver ;
->>>>>>> 52bccd1e
+  |> SMTSolver.trace_comment pruning_solver ;
 
   let not_trivial, trivial =
     (* Pruning direct consequences of the transition relation if
@@ -902,19 +710,11 @@
      [], trivial
   | _ ->
 
-<<<<<<< HEAD
-     Printf.sprintf
-       "query_step at %i for [%s]."
-       (Numeral.to_int k)
-       (TransSys.get_scope system |> String.concat "/")
-     |> SMTSolver.trace_comment solver ;
-=======
      name system
      |> Printf.sprintf
           "query_step at %i for [%s]."
           (Numeral.to_int k)
-     |> Solver.trace_comment step_solver ;
->>>>>>> 52bccd1e
+     |> SMTSolver.trace_comment step_solver ;
 
      let invariants =
        (* Splitting terms. *)
