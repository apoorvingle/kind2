--- conflicted
+++ resolved
@@ -639,16 +639,11 @@
    ("bvslt", Symbol.mk_symbol `BVSLT);
    ("bvsle", Symbol.mk_symbol `BVSLE);
    ("bvsgt", Symbol.mk_symbol `BVSGT);
-<<<<<<< HEAD
    ("bvsge", Symbol.mk_symbol `BVSGE);
    ("bv2nat", Symbol.mk_symbol `BV2NAT);
    ("bv2int", Symbol.mk_symbol `BV2NAT); 
    ("concat", Symbol.mk_symbol `BVCONCAT);
 
-=======
-   ("bvsge", Symbol.mk_symbol `BVSGE); 
-   ("concat", Symbol.mk_symbol `BVCONCAT);
->>>>>>> cb05aa28
    ("select", Symbol.mk_symbol
       (`SELECT (Type.mk_array Type.t_int Type.t_int))); (* placeholder *)
    (* uninterpreted select *)
