(* This file is part of the Kind 2 model checker.

   Copyright (c) 2014 by the Board of Trustees of the University of Iowa

   Licensed under the Apache License, Version 2.0 (the "License"); you
   may not use this file except in compliance with the License.  You
   may obtain a copy of the License at

   http://www.apache.org/licenses/LICENSE-2.0 

   Unless required by applicable law or agreed to in writing, software
   distributed under the License is distributed on an "AS IS" BASIS,
   WITHOUT WARRANTIES OR CONDITIONS OF ANY KIND, either express or
   implied. See the License for the specific language governing
   permissions and limitations under the License. 

*)

open Lib
open SolverResponse


exception Unknown


let gentag =
  let r = ref 0 in
  fun () -> incr r; !r


type expr = SMTExpr.t

(* type solver = YicesNative.S.t *)

module Z3SMTLIB : SolverSig.S = SMTLIBSolver.Make (Z3Driver)
module CVC4SMTLIB : SolverSig.S = SMTLIBSolver.Make (CVC4Driver)
module MathSat5SMTLIB : SolverSig.S = SMTLIBSolver.Make (MathSAT5Driver)
module Yices2SMTLIB : SolverSig.S = SMTLIBSolver.Make (Yices2SMT2Driver)

type t =
  { solver_kind : Flags.smtsolver;
    solver_inst : (module SolverSig.Inst);
    (* Hashtable associating generated names to terms *)
    term_names : (int, expr) Hashtbl.t;
    id : int
  }


(* Raise an exception on error responses from the SMT solver *)
let fail_on_smt_error = function       

  | `Error e -> 
    raise 
      (Failure ("SMT solver failed: " ^ e))
  | `Unsupported -> 
    raise 
      (Failure 
         ("SMT solver reported not implemented"))
  | `NoResponse ->
    raise 
      (Failure 
         ("SMT solver did not produce a reply"))
  | _ -> () 


(* ******************************************************************** *)
(* Creating and finalizing a solver instance                            *)
(* ******************************************************************** *)

let bool_of_bool_option = function
  | None -> false
  | Some b -> b

(* Create a new instance of an SMT solver, declare all currently created
   uninterpreted function symbols *)
let create_instance
    ?produce_assignments
    ?produce_proofs
    ?produce_cores
    l
    kind =
      
  let id = gentag () in

  let module Params = struct
    let produce_assignments = bool_of_bool_option produce_assignments
    let produce_proofs = bool_of_bool_option produce_proofs
    let produce_cores = bool_of_bool_option produce_cores
    let logic = l
    let id = id
  end
  in
  
  let fomodule =
    match kind with
    | `Z3_SMTLIB -> (module Z3SMTLIB.Create(Params) : SolverSig.Inst)
    | `CVC4_SMTLIB -> (module CVC4SMTLIB.Create(Params) : SolverSig.Inst)
    | `MathSat5_SMTLIB -> (module MathSat5SMTLIB.Create(Params) : SolverSig.Inst)
    | `Yices_SMTLIB ->  (module Yices2SMTLIB.Create(Params) : SolverSig.Inst)
    | `Yices_native -> (module YicesNative.Create(Params) : SolverSig.Inst)
    | `detect -> assert false
  in

  { solver_kind = kind;
    solver_inst = fomodule;
    term_names = Hashtbl.create 19;
    id = id }

(* Delete a solver instance *)
let delete_instance s =
  let module S = (val s.solver_inst) in
  S.delete_instance ()


(* ******************************************************************** *)
(* Declarations                                                         *)
(* ******************************************************************** *)

let declare_fun s uf_symbol =
  let module S = (val s.solver_inst) in

  fail_on_smt_error 
    (S.declare_fun
       (UfSymbol.string_of_uf_symbol uf_symbol)
       (UfSymbol.arg_type_of_uf_symbol uf_symbol)
       (UfSymbol.res_type_of_uf_symbol uf_symbol))


let define_fun s uf_symbol vars term =
  let module S = (val s.solver_inst) in

  fail_on_smt_error 
    (S.define_fun
       (UfSymbol.string_of_uf_symbol uf_symbol)
       vars
       (UfSymbol.res_type_of_uf_symbol uf_symbol)
       term)



(* ******************************************************************** *)
(* Primitives                                                           *)
(* ******************************************************************** *)

let assert_expr s expr =
  let module S = (val s.solver_inst) in
  (* Assert SMT expression in solver instance and fail on error *)
  fail_on_smt_error (S.assert_expr expr)


(* Assert a formula in the current context *)
let assert_term s term =
  let module S = (val s.solver_inst) in

<<<<<<< HEAD
  (* Convert term to SMT expression *)
  let expr = S.Conv.smtexpr_of_term term in
=======
  val trace_comment : t -> string -> unit

end
>>>>>>> 9815567a

  (* Assert SMT expression in solver instance and fail on error *)
  fail_on_smt_error (S.assert_expr expr)


let assert_named_term s term = 

  let term_name, term' = Term.mk_named term in

  Hashtbl.add s.term_names term_name term;

  assert_term s term'


(* Push a new scope to the context and fail on error *)
let push ?(n = 1) s =
  let module S = (val s.solver_inst) in
  fail_on_smt_error (S.push n)


(* Pop a new scope from the context and fail on error *)
let pop ?(n = 1) s =
  let module S = (val s.solver_inst) in
  fail_on_smt_error (S.pop n)


(* ******************************************************************** *)
(* Satisfiability checks                                                *)
(* ******************************************************************** *)

let prof_check_sat ?(timeout = 0) s =
  let module S = (val s.solver_inst) in
  Stat.start_timer Stat.smt_check_sat_time;
  let res = S.check_sat ~timeout () in
  Stat.record_time Stat.smt_check_sat_time;
  res

let prof_check_sat_assuming s exprs =
  let module S = (val s.solver_inst) in
  Stat.start_timer Stat.smt_check_sat_time;
  let res = S.check_sat_assuming exprs in
  Stat.record_time Stat.smt_check_sat_time;
  res

let prof_get_value s e =
  let module S = (val s.solver_inst) in
  Stat.start_timer Stat.smt_get_value_time;
  let res = S.get_value e in
  Stat.record_time Stat.smt_get_value_time;
  res


(* Check satisfiability of current context *)
let check_sat ?(timeout = 0) s = 

  (* Check satisfiability *)
  match prof_check_sat ~timeout s with 

  (* Return true if satisfiable *)
  | `Sat -> true

<<<<<<< HEAD
  (* Return false if unsatisfiable *)
  | `Unsat -> false
=======
  val execute_custom_check_sat_command : string -> t -> SMTExpr.check_sat_response
                                                          
  val trace_comment : t -> string -> unit
>>>>>>> 9815567a

  (* Fail on unknown *)
  | `Unknown -> raise Unknown

  (* Fail on error *)
  | `Error _ as r -> 
    fail_on_smt_error r; 
    failwith "SMT solver returned Success on check-sat"


(* Convert models given as pairs of SMT expressions to pairs of variables and
   terms *)
let values_of_smt_model conv_left type_left s smt_values =
  let module S = (val s.solver_inst) in
  List.map
    (function (v, e) -> 
      (let v', e' = 
        conv_left v, S.Conv.term_of_smtexpr e 
       in
       let tv', te' = 
         type_left v', Term.type_of_term e'
       in
       if
         Type.equal_types tv' te'
       then 
         (v', e') 
       else if 
         Type.equal_types tv' Type.t_real && 
         Type.equal_types te' Type.t_int 
       then
         (v', Term.mk_to_real e')
       else
         (v', e')))
    smt_values



(* Get model of the current context *)
let get_model s vars =
  let module S = (val s.solver_inst) in

  match 
    (* Get values of SMT expressions in current context *)
    prof_get_value s (List.map S.Conv.smtexpr_of_var vars) 
  with 
  | `Error e -> 
      raise 
        (Failure ("SMT solver failed: " ^ e))
        
  | `Values m -> values_of_smt_model S.Conv.var_of_smtexpr Var.type_of_var s m



(* Get values of state variables in the current context *)
let get_values s terms =
  let module S = (val s.solver_inst) in

  match 
    (* Get values of SMT expressions in current context *)
    prof_get_value s (List.map S.Conv.smtexpr_of_term terms) 
  with 
  | `Error e -> 
    raise 
      (Failure ("SMT solver failed: " ^ e))

  | `Values m -> values_of_smt_model S.Conv.term_of_smtexpr Term.type_of_term s m


(* Get unsat core of the current context *)
let get_unsat_core s =
  let module S = (val s.solver_inst) in

  match S.get_unsat_core () with 

  | `Error e -> 
    raise 
      (Failure ("SMT solver failed: " ^ e))

  | `Unsat_core c -> 

    try 

      (* Convert strings t<int> to integer *)
      let core_names = 
        List.map 
          (function s -> Scanf.sscanf s "t%d" (function x -> x)) 
          c
      in

      List.fold_left 
        (fun a n -> Hashtbl.find s.term_names n :: a)
        []
        core_names

    with

    (* Raise exception if scanning fails *)
    | Scanf.Scan_failure _
    | End_of_file
    | Failure _ -> 
      raise (Failure "Invalid string in reply from SMT solver")




(* ******************************************************************** *)
(* Higher level functions                                               *)
(* ******************************************************************** *)

(* Check satisfiability of formula in current context *)
let check_sat_term ?(timeout = 0) solver terms = 

  (* Push context *)
  push solver;

  (* Assert formulas *)
  List.iter (assert_term solver) terms;

  (* Result of check-sat was Sat? *)
  let res = check_sat ~timeout solver in

  (* Pop context *)
  pop solver;

  res


(* Checks satisfiability of some literals, runs if_sat if sat and if_unsat if
   unsat. *)
let check_sat_assuming s if_sat if_unsat literals =
  let module S = (val s.solver_inst) in
  if S.check_sat_assuming_supported ()

  then
    (* Solver supports check-sat-assuming, let's do this. *)
    let sat =
      match
        (* Performing the check-sat. *)
        S.check_sat_assuming literals
      with

      (* Fail on error *)
      | `Error e -> 
        raise 
          (Failure ("SMT solver failed: " ^ e))

      (* Return true if satisfiable *)
      | `Sat -> true

      (* Return false if unsatisfiable *)
      | `Unsat -> false

      (* Fail on unknown *)
      | `Unknown -> raise Unknown
    in

    (* Executing user-provided functions. *)
    let res = if sat then if_sat () else if_unsat () in

    res

  else
    (* Solver does not support check-sat-assuming, doing
       push/pop. *)

    (* Pushing. *)
    let _ = push s in

    (* Asserting literals. *)
    literals |> Term.mk_and |> assert_term s ;

    (* Performing check-sat. *)
    let sat = check_sat s in

    (* Executing user-defined functions. *)
    let res = if sat then if_sat () else if_unsat () in

    (* Popping literals. *)
    pop s;

    res


(* Check satisfiability of formula in current context and return a
   model for variables in formula if satisfiable *)
let check_sat_term_model ?(timeout = 0) solver terms = 

  (* Push context *)
  push solver;

  (* Assert formula *)
  List.iter (assert_term solver) terms;

  (* Result of check-sat was Sat? *)
  let res = check_sat ~timeout solver in

  (* Model of context *)
  let model = 

    (* Context is satisfiable? *)
    if res then 

      (* Get variables of term *)
      let vars = Var.VarSet.elements (Term.vars_of_term (Term.mk_and terms)) in

      (* Get model of context *)
      get_model solver vars 

<<<<<<< HEAD
    else
=======
  let trace_comment { solver } c = 

    S.trace_comment solver c
>>>>>>> 9815567a

      (* Return an empty model *)
      []

  in

  (* Pop context *)
  pop solver;

  (* Return result and model *)
  res, model


(* Check satisfiability of formula in current context *)
let check_entailment ?(timeout = 0) solver prems conc = 

  (* Push context *)
  push solver;

  (* Assert premise and negated conclusion *)
  List.iter (assert_term solver) prems;
  assert_term solver (Term.mk_not conc);

  (* Result of check-sat was Sat? *)
  let res = not (check_sat ~timeout solver) in

  (* Pop context *)
  pop solver;

  res


(* Check satisfiability of formula in current context *)
let check_entailment_cex ?(timeout = 0) solver prems conc = 

  (* Push context *)
  push solver;

  (* Assert premise and negated conclusion *)
  List.iter (assert_term solver) prems;
  assert_term solver (Term.mk_not conc);

  (* Result of check-sat was Sat? *)
  let res = not (check_sat ~timeout solver) in

  (* Model of context *)
  let model = 

    (* Entailment holds? *)
    if res then 

      (* Return an empty model *)
      []

    else

      (* Get variables of term *)
      let vars = 
        Var.VarSet.elements 
          (Term.vars_of_term 
             (Term.mk_and ((Term.mk_not conc) :: prems)))
      in

      (* Get model of context *)
      get_model solver vars 

  in

  (* Pop context *)
  pop solver;

  (* Return result and model *)
  res, model

let execute_custom_command s cmd args num_res =
  let module S = (val s.solver_inst) in
  S.execute_custom_command cmd args num_res

let execute_custom_check_sat_command cmd s =
  let module S = (val s.solver_inst) in
  S.execute_custom_check_sat_command cmd

(* ******************************************************************** *)
(* Utiliy functions                                                     *)
(* ******************************************************************** *)


(* For a model return a conjunction of equations representing the model *)
let term_of_model model = 

  Term.mk_and
    (List.map 
       (function (v, e) -> Term.mk_eq [Term.mk_var v; e])
       model)


let converter s =
  let module S = (val s.solver_inst) in
  (module S.Conv : SMTExpr.Conv)
  
let kind s = s.solver_kind

(* 
   Local Variables:
   compile-command: "make -C .. -k"
   tuareg-interactive-program: "./kind2.top -I ./_build -I ./_build/SExpr"
   indent-tabs-mode: nil
   End: 
*)<|MERGE_RESOLUTION|>--- conflicted
+++ resolved
@@ -152,14 +152,8 @@
 let assert_term s term =
   let module S = (val s.solver_inst) in
 
-<<<<<<< HEAD
   (* Convert term to SMT expression *)
-  let expr = S.Conv.smtexpr_of_term term in
-=======
-  val trace_comment : t -> string -> unit
-
-end
->>>>>>> 9815567a
+  let expr = S.Conv.smtexpr_of_term (declare_fun s) term in
 
   (* Assert SMT expression in solver instance and fail on error *)
   fail_on_smt_error (S.assert_expr expr)
@@ -221,14 +215,8 @@
   (* Return true if satisfiable *)
   | `Sat -> true
 
-<<<<<<< HEAD
   (* Return false if unsatisfiable *)
   | `Unsat -> false
-=======
-  val execute_custom_check_sat_command : string -> t -> SMTExpr.check_sat_response
-                                                          
-  val trace_comment : t -> string -> unit
->>>>>>> 9815567a
 
   (* Fail on unknown *)
   | `Unknown -> raise Unknown
@@ -272,7 +260,7 @@
 
   match 
     (* Get values of SMT expressions in current context *)
-    prof_get_value s (List.map S.Conv.smtexpr_of_var vars) 
+    prof_get_value s (List.map (S.Conv.smtexpr_of_var (declare_fun s)) vars)
   with 
   | `Error e -> 
       raise 
@@ -288,7 +276,7 @@
 
   match 
     (* Get values of SMT expressions in current context *)
-    prof_get_value s (List.map S.Conv.smtexpr_of_term terms) 
+    prof_get_value s (List.map (S.Conv.smtexpr_of_term (declare_fun s)) terms) 
   with 
   | `Error e -> 
     raise 
@@ -437,13 +425,7 @@
       (* Get model of context *)
       get_model solver vars 
 
-<<<<<<< HEAD
     else
-=======
-  let trace_comment { solver } c = 
-
-    S.trace_comment solver c
->>>>>>> 9815567a
 
       (* Return an empty model *)
       []
@@ -526,6 +508,8 @@
   let module S = (val s.solver_inst) in
   S.execute_custom_check_sat_command cmd
 
+
+
 (* ******************************************************************** *)
 (* Utiliy functions                                                     *)
 (* ******************************************************************** *)
@@ -543,8 +527,15 @@
 let converter s =
   let module S = (val s.solver_inst) in
   (module S.Conv : SMTExpr.Conv)
-  
+
+
 let kind s = s.solver_kind
+
+
+let trace_comment s c =
+  let module S = (val s.solver_inst) in
+  S.trace_comment c
+
 
 (* 
    Local Variables:
