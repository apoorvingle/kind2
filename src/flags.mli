--- conflicted
+++ resolved
@@ -80,23 +80,6 @@
   include FlagModule
 end = struct
 
-<<<<<<< HEAD
-(** Directory for trace logs of SMT commands *)
-type smt_trace_dir = string 
-val smt_trace_dir : unit -> smt_trace_dir
-
-(** Dumping to native format *)
-type dump_native = bool
-val dump_native : unit -> dump_native
-
-(** Directory for dumping files *)
-type dump_dir = string 
-val dump_dir : unit -> dump_dir
-
-(** Enabled Kind modules *)
-type enable = Lib.kind_module list
-val enable : unit -> enable
-=======
   (* Identifier of the module. No space or special characters. *)
   let id = "..."
   (* Short description of the module. *)
@@ -106,7 +89,6 @@
     Format.fprintf fmt "@[<v>\
       ...\
     @]"
->>>>>>> 628b2252
 
   (* All the flag specification of this module. *)
   let all_specs = ref []
@@ -179,126 +161,6 @@
 val enable : unit -> enable
 
 (** Modular analysis. *)
-<<<<<<< HEAD
-type modular = bool
-val modular : unit -> modular
-
-(** Compositional analysis. *)
-type compositional = bool
-val compositional : unit -> compositional
-
-(** Order variables in polynomials by order of elimination **)
-type cooper_order_var_by_elim = bool
-val cooper_order_var_by_elim : unit -> cooper_order_var_by_elim
-
-(** Choose lower bounds containing variables **)
-type cooper_general_lbound = bool
-val cooper_general_lbound : unit -> cooper_general_lbound
-
-(** Activates test generation. *)
-type testgen_active = bool
-val testgen_active : unit -> testgen_active
-
-(** Only generate graph of reachable modes, do not log testcases. *)
-type testgen_graph_only = bool
-val testgen_graph_only : unit -> testgen_graph_only
-
-(** Command for lustrec. *)
-type testgen_lustrec = string option
-val testgen_lustrec : unit -> testgen_lustrec
-
-(** Output directory for test generation. *)
-type testgen_out_dir = string
-val testgen_out_dir : unit -> testgen_out_dir
-
-(** Length of the test case generated. *)
-type testgen_len = int
-val testgen_len : unit -> testgen_len
-
-(** InvGen will remove trivial invariants, i.e. invariants implied by
-    the transition relation.. **)
-type invgengraph_prune_trivial = bool
-val invgengraph_prune_trivial : unit -> invgengraph_prune_trivial
-type invgengraph_max_succ = int
-val invgengraph_max_succ : unit -> invgengraph_max_succ
-(** InvGen will lift candidate terms from subsystems.. **)
-type invgengraph_lift_candidates = bool
-val invgengraph_lift_candidates : unit -> invgengraph_lift_candidates
-(** InvGen will look only at given candidates **)
-type only_user_candidates = bool
-val only_user_candidates : unit -> only_user_candidates
-(** Send candidates to invgen **)
-type cands_to_invgen = bool
-val cands_to_invgen : unit -> cands_to_invgen
-(** InvGen will look for candidate terms in the transition
-    predicate. *)
-type invgengraph_mine_trans = bool
-val invgengraph_mine_trans : unit -> invgengraph_mine_trans
-
-(** Renice invariant generation process *)
-type invgengraph_renice = int
-val invgengraph_renice : unit -> invgengraph_renice
-
-(** Number of disjuncts in the DNF constructed by C2I. *)
-type c2i_dnf_size = int
-val c2i_dnf_size : unit -> c2i_dnf_size
-
-(** Number of int cubes in the DNF constructed by C2I. *)
-type c2i_int_cube_size = int
-val c2i_int_cube_size : unit -> c2i_int_cube_size
-
-(** Number of real cubes in the DNF constructed by C2I. *)
-type c2i_real_cube_size = int
-val c2i_real_cube_size : unit -> c2i_real_cube_size
-
-(** Whether mode sub candidate is activated in c2i. *)
-type c2i_modes = bool
-val c2i_modes : unit -> c2i_modes
-
-(** Read input from file **)
-type interpreter_input_file = string
-val interpreter_input_file : unit -> interpreter_input_file
-
-(** Run number of steps, override the number of steps given in the
-    input file **)
-type interpreter_steps = int
-val interpreter_steps : unit -> interpreter_steps
-
-(** Produce LFSC proofs *)
-type proof = bool
-val proof : unit -> proof
-
-(** Produce certificates *)
-type certif = bool
-val certif : unit -> certif
-
-(** Force production of certificates *)
-type certif_force = bool
-val certif_force : unit -> certif
-
-type certif_abstr = bool
-val certif_abstr : unit -> certif
-
-(** Minimization strategy of k of certificates *)
-type certif_min = [ `No | `Fwd | `Bwd | `Dicho | `FrontierDicho | `Auto]
-val certif_min : unit -> certif_min
-
-(** Minimization of invariants of certificates *)
-type certif_mininvs = [ `Easy | `Medium | `MediumOnly | `Hard | `HardOnly ]
-val certif_mininvs : unit -> certif_mininvs
-
-(** Directory for certificates *)
-type certif_dir = string 
-val certif_dir : unit -> certif_dir
-
-(** Executable of jKind *)
-type jkind_bin = string
-val jkind_bin : unit -> jkind_bin
-
-(** Format of input file *)
-type input_format = [ `Lustre | `Horn | `Native ]
-val input_format : unit -> input_format 
-=======
 val modular : unit -> bool
 
 (** Strict Lustre mode. *)
@@ -317,8 +179,10 @@
   type logic = [
     `None | `detect | `Logic of string
   ]
+
   (** Logic to send to the SMT solver *)
   val logic : unit -> logic
+
   (** Legal SMT solvers. *)
   type solver = [
     | `Z3_SMTLIB
@@ -328,31 +192,44 @@
     | `Yices_native
     | `detect
   ]
+
   (** Set SMT solver and executable *)
   val set_solver : solver -> unit
+
   (** Which SMT solver to use. *)
   val solver : unit -> solver
+
   (** Use check-sat with assumptions, or simulate with push/pop *)
   val check_sat_assume : unit -> bool
+
   (** Send short names to SMT solver *)
   val short_names : unit -> bool
+
+  (** Change sending of short names to SMT solver *)
+  val set_short_names : bool -> unit
+
   (** Executable of Z3 solver *)
   val z3_bin : unit -> string
+
   (** Executable of CVC4 solver *)
   val cvc4_bin : unit -> string
+
   (** Executable of MathSAT5 solver *)
   val mathsat5_bin : unit -> string
+
   (** Executable of Yices solver *)
   val yices_bin : unit -> string
+
   (** Executable of Yices2 SMT2 solver *)
   val yices2smt2_bin : unit -> string
+
   (** Write all SMT commands to files *)
   val trace : unit -> bool
+
   (** Path to the smt trace directory. *)
   val trace_dir : unit -> string
 end
 
->>>>>>> 628b2252
 
 (** {2 BMC / k-induction flags} *)
 module BmcKind : sig
@@ -459,6 +336,41 @@
 
   (** Check modes. *)
   val check_implem : unit -> bool
+end
+
+
+(** {2 Certificates and Proofs} *)
+module Certif : sig
+
+  (** Minimization stragegy for k *)
+  type mink = [ `No | `Fwd | `Bwd | `Dicho | `FrontierDicho | `Auto]
+
+  (** Minimization stragegy for invariants *)
+  type mininvs = [ `Easy | `Medium | `MediumOnly | `Hard | `HardOnly ]
+
+  (** Certification only. *)
+  val certif : unit -> bool
+
+  (** Proof production. *)
+  val proof : unit -> bool
+
+  (** Use abstract type indexes in certificates/proofs. *)
+  val abstr : unit -> bool
+
+  (** Minimization stragegy for k *)
+  val mink : unit -> mink
+
+  (** Minimization stragegy for invariants *)
+  val mininvs : unit -> mininvs
+
+  (** Where certificates are produced *)
+  val dir : unit -> string
+
+  (** Binary for JKind *)
+  val jkind_bin : unit -> string
+
+  val only_user_candidates : unit -> bool
+
 end
 
 
