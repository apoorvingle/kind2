(*
This file is part of the Kind verifier

* Copyright (c) 2007-2013 by the Board of Trustees of the University of Iowa, 
* here after designated as the Copyright Holder.
* All rights reserved.
*
* Redistribution and use in source and binary forms, with or without
* modification, are permitted provided that the following conditions are met:
*     * Redistributions of source code must retain the above copyright
*       notice, this list of conditions and the following disclaimer.
*     * Redistributions in binary form must reproduce the above copyright
*       notice, this list of conditions and the following disclaimer in the
*       documentation and/or other materials provided with the distribution.
*     * Neither the name of the University of Iowa, nor the
*       names of its contributors may be used to endorse or promote products
*       derived from this software without specific prior written permission.
*
* THIS SOFTWARE IS PROVIDED BY THE COPYRIGHT HOLDER ''AS IS'' AND ANY
* EXPRESS OR IMPLIED WARRANTIES, INCLUDING, BUT NOT LIMITED TO, THE IMPLIED
* WARRANTIES OF MERCHANTABILITY AND FITNESS FOR A PARTICULAR PURPOSE ARE
* DISCLAIMED. IN NO EVENT SHALL THE COPYRIGHT HOLDER BE LIABLE FOR ANY
* DIRECT, INDIRECT, INCIDENTAL, SPECIAL, EXEMPLARY, OR CONSEQUENTIAL DAMAGES
* (INCLUDING, BUT NOT LIMITED TO, PROCUREMENT OF SUBSTITUTE GOODS OR SERVICES;
* LOSS OF USE, DATA, OR PROFITS; OR BUSINESS INTERRUPTION) HOWEVER CAUSED AND
* ON ANY THEORY OF LIABILITY, WHETHER IN CONTRACT, STRICT LIABILITY, OR TORT
* (INCLUDING NEGLIGENCE OR OTHERWISE) ARISING IN ANY WAY OUT OF THE USE OF THIS
* SOFTWARE, EVEN IF ADVISED OF THE POSSIBILITY OF SUCH DAMAGE.
*)

(** Kind-1 parser 

    Parse a Lustre file with the Kind-1 parser into a transition
    system.

    @author Christoph Sticksel
*)

<<<<<<< HEAD
=======

>>>>>>> 10a00e38
(** Convert a Kind-1 IL expression to a term *)
val il_expression_to_term : bool -> Kind1.Types.lustre_type option * Kind1.Types.il_expression -> Term.t

(** Convert a Kind-1 IL formula to a term *)
val il_formula_to_term : bool -> Kind1.Types.il_formula -> Term.t

(** Parse from the channel *)
val of_channel : in_channel -> TransSys.t

(** Parse from the file *)
val of_file : string -> TransSys.t


(* 
   Local Variables:
   compile-command: "make -C .. -k"
   tuareg-interactive-program: "./kind2.top -I ./_build -I ./_build/SExpr"
   indent-tabs-mode: nil
   End: 
*)<|MERGE_RESOLUTION|>--- conflicted
+++ resolved
@@ -36,10 +36,7 @@
     @author Christoph Sticksel
 *)
 
-<<<<<<< HEAD
-=======
 
->>>>>>> 10a00e38
 (** Convert a Kind-1 IL expression to a term *)
 val il_expression_to_term : bool -> Kind1.Types.lustre_type option * Kind1.Types.il_expression -> Term.t
 
