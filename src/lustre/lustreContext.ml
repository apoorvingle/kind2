(* This file is part of the Kind 2 model checker.

   Copyright (c) 2015 by the Board of Trustees of the University of Iowa

   Licensed under the Apache License, Version 2.0 (the "License"); you
   may not use this file except in compliance with the License.  You
   may obtain a copy of the License at

   http://www.apache.org/licenses/LICENSE-2.0 

   Unless required by applicable law or agreed to in writing, software
   distributed under the License is distributed on an "AS IS" BASIS,
   WITHOUT WARRANTIES OR CONDITIONS OF ANY KIND, either express or
   implied. See the License for the specific language governing
   permissions and limitations under the License. 

*)

open Lib

module A = LustreAst

module I = LustreIdent
module IT = LustreIdent.Hashtbl

module D = LustreIndex

module E = LustreExpr
module ET = E.LustreExprHashtbl

module C = LustreContract
module N = LustreNode

module SVT = StateVar.StateVarHashtbl
module SVS = StateVar.StateVarSet

module VS = Var.VarSet

module Deps = LustreDependencies


(* Node not found, possible forward reference 

   This is just failing at the moment, we'd need some dependency
   analysis to recognize cycles to fully support forward
   referencing. *)
exception Node_not_found of I.t * position

exception Type_not_found of I.t * position

exception Contract_not_found of I.t * position


(* Context for typing, flattening of indexed types and constant
   propagation *)
type t = { 

  (* Previous context *)
  prev : t;
  
  (* Scope of context *)
  scope : string list ;

  (* Contract scope of the context. *)
  contract_scope: string list ;

  (* Definitions for node so far *)
  node : N.t option;

  (* Visible nodes *)
  nodes : N.t list;

  (* Node and function dependencies. *)
  deps : I.Set.t I.Map.t ;

  (* Dependencies. *)
  deps' : Deps.t ;

  (* Visible contract nodes *)
  contract_nodes : (position * A.contract_node_decl) list;

  (* Type identifiers and their types and bounds of their indexes *)
  ident_type_map : (Type.t D.t) IT.t;

    (* register bounds of state variables for later use *)
    state_var_bounds : (E.expr E.bound_or_fixed list) SVT.t;
    
  (* Identifiers and the expresssions they are bound to

     Contains a term of a variable if the identifier denotes a
     stream, and a term of an expression if the identifier denotes a
     constant. Equational definitions are not stored here, this is
     for constant propagation only. *)
  ident_expr_map : (E.t D.t) IT.t list;

  (* Map from expressions to state variables abstracting them

     This map may contain for the same expression several state
     variables with different properties (is_const, is_input,
     for_inv_gen). 

     The most recent binding shadows earlier ones, use ET.find_all
     instead of ET.find. A ET.fold will return all bindings to an
     expression. (Thus turning an annoyance of OCaml into our
     advantage.) *)
  expr_abs_map : N.equation_lhs ET.t;

  (* Map from state variables to state variables providing a
     non-deterministic pre-initial value *)
  state_var_oracle_map : StateVar.t SVT.t;

  (* Index to use for next fresh state variable *)
  fresh_local_index : int;

  (* Index to use for next fresh oracle state variable *)
  fresh_oracle_index : int;

  (* [None] if definitions are allowed, otherwise a pair of a
     message and a position to raise an error with. *)
  definitions_allowed : (Lib.position * string) option;

  (* saving local variables positions and their luster identifiers for error
     reporting *)
  locals_info : (StateVar.t * I.t * Lib.position) list;

  (* saving output variables positions and their luster identifiers for error
     reporting *)
  outputs_info : (StateVar.t * I.t * Lib.position) list;

  (* Indicates there are unguarded pre's in the lustre code and we need to
  guard them. *)
  guard_pre : bool;

  (* Indicates if we are evaluating an automaton *)
  in_automaton : bool;

  free_constants : (Var.t D.t) IT.t;
  
}

let pp_print_scope fmt { scope ; contract_scope } =
  Format.fprintf fmt "%a (%a)"
    (pp_print_list Format.pp_print_string ", ") scope
    (pp_print_list Format.pp_print_string ", ") contract_scope

(* Create an initial empty context 

   This must be a function, because it contains a hash table, which is
   modified in place. *)
let mk_empty_context () = 

  let rec c =
    { scope = [];
      prev = c;
      contract_scope = [];
      node = None;
      nodes = [];
      deps = I.Map.empty;
      deps' = Deps.empty;
      contract_nodes = [];
      ident_type_map = IT.create 7;
      ident_expr_map = [IT.create 7];
      expr_abs_map = ET.create 7;
      state_var_oracle_map = SVT.create 7;
      state_var_bounds = SVT.create 7;
      fresh_local_index = 0;
      fresh_oracle_index = 0;
      definitions_allowed = None;
      locals_info = [];
      outputs_info = [];
      guard_pre = false;
      in_automaton = false;
      free_constants = IT.create 7;
    }
  in
  c


let set_guard_flag ctx b = { ctx with guard_pre = b }

let reset_guard_flag ctx = { ctx with guard_pre = false }

let guard_flag ctx = ctx.guard_pre

let set_in_automaton ctx b = { ctx with in_automaton = b }

let reset_in_automaton ctx = { ctx with in_automaton = false }

let in_automaton ctx = ctx.in_automaton


(* Raise parsing exception *)
let fail_at_position_pt pos msg =
  Log.log L_error "Parser error at %a: @[<v>%s@]"
    Lib.pp_print_position pos msg

let fail_at_position pos msg =
  (match Log.get_log_format () with
   | Log.F_pt -> fail_at_position_pt pos msg
   | Log.F_xml -> Log.parse_log_xml L_error pos msg
   | Log.F_json -> Log.parse_log_json L_error pos msg
   | Log.F_relay -> ()
  );
  raise A.Parser_error


let warn_at_position_pt level pos msg =
  Log.log level "Parser warning at %a: %s" Lib.pp_print_position pos msg

let warn_at_position pos msg =
  match Log.get_log_format () with
  | Log.F_pt -> warn_at_position_pt L_warn pos msg
  | Log.F_xml -> Log.parse_log_xml L_warn pos msg
  | Log.F_json -> Log.parse_log_json L_warn pos msg
  | Log.F_relay -> ()


let note_at_position pos msg = 
  match Log.get_log_format () with
  | Log.F_pt -> warn_at_position_pt L_note pos msg
  | Log.F_xml -> Log.parse_log_xml L_note pos msg
  | Log.F_json -> Log.parse_log_json L_note pos msg
  | Log.F_relay -> ()


(* Raise parsing exception *)
let fail_no_position msg =
  Log.log L_error "Parser error: %s" msg;
  raise A.Parser_error

  

(* Raise parsing exception *)
let warn_no_position msg = Log.log L_warn "Parser warning: %s" msg


(* ********************************************************************** *)
(*                                                                        *)
(* ********************************************************************** *)

(* Set flag context to raise an error when defining an expression. *)
let fail_on_new_definition ctx pos msg = 
  { ctx with definitions_allowed = Some (pos, msg) }


(* Raise exception if no new definitions allowed *)
let raise_no_new_definition_exc = function

  (* Raise exception *)
  | { definitions_allowed = Some (pos, msg) } -> 
    fail_at_position pos msg

  (* Must not allow new definitions *)
  | _ -> assert false

  

(* Return the scope of the current node *)
let scope_of_node = function 

  (* Within a node: add node name to scope *)
  | { node = Some node } -> N.scope_of_node node

  (* Outside a node: return empty scope *)
  | { node = None } -> []



(* Return the scope of the current context *)
let scope_of_context ({ scope } as ctx) = 

  (* Start with scope of node *)
  scope_of_node ctx @ List.rev scope


(* Add scope to context *)
let push_scope ({
  scope ; ident_expr_map
} as ctx) ident = { ctx with 
  scope = ident :: scope ;
  ident_expr_map = IT.create 7 :: ident_expr_map ;
}

(* Add contract scope to context *)
let push_contract_scope ({
  contract_scope ; ident_expr_map ; fresh_local_index ; fresh_oracle_index
} as ctx) ident = { ctx with 
  contract_scope = ident :: contract_scope;
  ident_expr_map = IT.create 7 :: ident_expr_map;
}


(* Remove scope from context *)
let pop_scope = function
(* fail if at top scope *)
| { scope = [] } 
| { ident_expr_map = [] } -> raise (Invalid_argument "pop_scope")
(* Return context with first scope removed *)
| { scope = _ :: scope; ident_expr_map = _ :: ident_expr_map } as ctx -> {
  ctx with scope ; ident_expr_map
}

(* Remove contract scope from context *)
let pop_contract_scope = function
(* fail if at top scope *)
| { contract_scope = [] } 
| { ident_expr_map = [] } -> raise (Invalid_argument "pop_scope")
(* Return context with first scope removed *)
| {
  contract_scope = _ :: contract_scope ;
  ident_expr_map = _ :: ident_expr_map ;
} as ctx -> { ctx with
  contract_scope ; ident_expr_map
}

(* Contract scope of a context. *)
let contract_scope_of { contract_scope } = contract_scope


let bounds_of_index index =
  List.fold_left (fun acc -> function
      | D.ArrayVarIndex b -> E.Bound b :: acc
      | D.ArrayIntIndex i ->
        E.Fixed (E.mk_int_expr (Numeral.of_int i)) :: acc
      | _ -> acc
    ) [] index



(* Create an empty node in the context *)
let create_node = function 

  (* Already in a node or function *)
  | { node = Some _ } ->

    (* Fail *)
    (function _ -> raise (Invalid_argument "create_node"))

  (* Not in a node or function *)
  | { ident_type_map; ident_expr_map; expr_abs_map } as ctx -> 

    (fun ident is_extern ->

      (* Add empty node to context *)
      { ctx with
        prev = ctx;
        (* Make deep copies of hash tables *)
        ident_type_map = IT.copy ident_type_map;
        ident_expr_map = List.map IT.copy ident_expr_map;
        expr_abs_map = ET.copy expr_abs_map;
        node = Some (N.empty_node ident is_extern) } )

(** Maps something to the current node. *)
let current_node_map = function
  | { node = Some node } as ctx -> (
    fun f -> { ctx with node = Some (f node) }
  )
  | ctx -> (fun _ -> ctx)


(** Returns the modes of the current node. *)
let current_node_modes = function
| { node = None } -> None
| { node = Some { N.contract } } -> Some (
  match contract with
  | None -> None
  | Some { C.modes } -> Some modes
)

(* Returns the name of the current node, if any. *)
let current_node_name = function
| { node = Some { N.name } } -> Some name
| { node = None } -> None

(** Returns the calls made by the current node, if any. *)
let current_node_calls = function
| { node = Some { N.calls } } -> calls
| { node = None } -> raise (Invalid_argument "current_node_calls")


(* Create an empty function in the context *)
let create_function = function 

  (* Already in a node or function *)
  | { node = Some _ } ->

    (* Fail *)
    (function _ -> raise (Invalid_argument "create_function"))

  (* Not in a node or function *)
  | { ident_type_map; ident_expr_map; expr_abs_map } as ctx -> 

    (function ident -> 

      (* Add empty function to context *)
      { ctx with 

          (* Make deep copies of hash tables *)
          ident_type_map = IT.copy ident_type_map;
          ident_expr_map = List.map IT.copy ident_expr_map;
          expr_abs_map = ET.copy expr_abs_map } )


let add_free_constant ctx ident vt =
  IT.add ctx.free_constants ident vt 


let get_free_constants ctx =
  IT.fold (fun i vt acc -> (i, vt) :: acc) ctx.free_constants []


let free_constant_expr_of_ident ctx ident =
  IT.find ctx.free_constants ident |>
  D.map E.mk_free_var

(* Add a binding of an identifier to an expression to context *)
let add_expr_for_ident ?(shadow = false) ({ident_expr_map} as ctx) ident expr = 

  (* Must have at least a map for the top level *)
  assert (ident_expr_map <> []);

  (* Fail if hash table for the current scope already contains a
     binding to the identifier, and if the binding should not shadow,
     then also if some of the lower scopes contains a binding to the
     identifier. *)
  if 

  (* TODO check this *)    
    not shadow
    &&
    (IT.mem (List.hd ident_expr_map) ident ||
     List.exists (fun m -> IT.mem m ident) (List.tl ident_expr_map))

  then
    
    raise (Invalid_argument
             ("add_expr_for_ident: "^I.string_of_ident false ident))

  else
    
    (* Modify hash table in place *)
    IT.add (List.hd ident_expr_map) ident expr; 
  
  (* Return context *)
  ctx


(* Add a binding of an identifier to an expression to context *)
let add_expr_for_indexed_ident
    ?(shadow = false)
    ({ ident_expr_map } as ctx) 
    ident 
    index 
    expr = 

  try 

    (* Must have at least a map for the top level *)
    assert (ident_expr_map <> []);

    (* Get trie for expression *)
    let t = IT.find (List.hd ident_expr_map) ident in

    (* Disable temporarily this check because it is very restrictive
    if 

      (* Fail if trie for the idnetifier in the current scope already
         contains a binding to the index, and if the binding should
         not shadow, then also if some of the lower scopes contains a
         binding to the index in the trie for the identifier. *)
      (D.mem index t)
      || 
      (not shadow
       &&
       (List.exists 
          (fun m -> 
             try IT.find m ident |> D.mem index with Not_found -> false)
          (List.tl ident_expr_map)))

    then
      raise (Invalid_argument "add_expr_for_ident")    

    else*)

      (* Add expression for index to trie *)
      let t' = D.add index expr t in

      (* Add modified trie in-place to the hash table *)
      IT.add (List.hd ident_expr_map) ident t';

      (* Return context *)
      ctx

  with Not_found -> 

    (* Add expression with index to empty trie and add to hash table
       in-place *)
    IT.add (List.hd ident_expr_map) ident (D.singleton index expr);

    (* Return context *)
    ctx


(* Add a binding of an identifier to an expression to context *)
let remove_expr_for_ident ({ ident_expr_map } as ctx) ident = 

  (* Ensure the hash table does not already contain the expression *)
  if not (List.exists (fun m -> IT.mem m ident) ident_expr_map) then 

    raise (Invalid_argument "remove_expr_for_ident")

  else (

      (* Must have at least a map for the top level *)
      assert (ident_expr_map <> []);

      (* Modify hash table in place *)
      IT.remove (List.hd ident_expr_map) ident; 
      
      (* Return context *)
      ctx
  )


(* Add a binding of an identifier to a type to context *)
let add_type_for_ident ({ ident_type_map } as ctx) ident l_type = 

  (* Modify hash table in place *)
  IT.add ident_type_map ident l_type; 

  (* Return context *)
  ctx


(* Return nodes defined in all contexts *)
let rec get_nodes ({ prev; nodes } as ctx) =
  if ctx == prev then nodes
  else nodes @ get_nodes prev

(* Return the current node in context. *)
let get_node { node } = node


let prev { prev } = prev

(* Return state vars indexes hash  table  *)
let get_state_var_bounds { state_var_bounds } = state_var_bounds
(* Return a contract node by its identifier *)
let contract_node_decl_of_ident { contract_nodes } ident = 

  try 
    
    (* Return contract node by name *)
    List.find
      (function (_, (i, _, _, _, _)) -> i = ident)
      contract_nodes

  (* Raise error again for more precise backtrace *)
  with Not_found -> raise Not_found


(** The contract nodes in the context. *)
let contract_nodes { contract_nodes } = List.map snd contract_nodes

(* Add a contract node to the context for inlining later *)
let add_contract_node_decl_to_context
    ({ contract_nodes } as ctx)
    (pos, ((ident, _, _, _, _) as contract_node_decl)) =

  if 

    (* Check if contract of with the same identifier exists *)
    List.exists
      (function (_, (i, _, _, _, _)) -> i = ident)
      contract_nodes

  then

    fail_at_position
      pos
      "Contract node already defined"
      
  else

    (* Add contract node to context *)
    { ctx with contract_nodes = (pos, contract_node_decl) :: contract_nodes }


(* Set source of state variable in a context *)
let set_state_var_source = function 

  (* Must be in a node *)
  | { node = Some n } as ctx -> 

    (fun state_var state_var_source -> 

       (* Update sources of state variables in node *)
       let n' = N.set_state_var_source n state_var state_var_source in

       (* Return modified context *)
       { ctx with node = Some n'})
        
  (* Fail if not in a node *)
  | { node = None } -> 

    function _ -> function _ -> 
      raise (Invalid_argument "set_state_var_source")


(* Create a state variable for from an indexed state variable in a
   scope *)
let mk_state_var
    ?is_input
    ?is_const
    ?for_inv_gen 
    ?(shadow = false)
    ctx
    scope
    ident 
    index 
    state_var_type
    state_var_source = 

  (* Concatenate identifier and indexes *)
  let state_var_name = 
    Format.asprintf "%a%a"
      (I.pp_print_ident true) ident
      (D.pp_print_index true) 

      (* Filter out array indexes *)
      (List.filter
         (function 
           | D.ArrayVarIndex _ 
           | D.ArrayIntIndex _ -> false
           | D.RecordIndex _
           | D.TupleIndex _
           | D.ListIndex _ -> true)
         index)
  in

  (* For each index add a scope to the identifier to distinguish the
     flattened indexed identifier from unindexed identifiers

     The scopes indicate the positions from the back of the string in
     the flattened identifier where a new index begins.

     The following indexed identifiers are all flattened to x_y_z, but
     we can distinguish them by their scopes:

     x_y_z  [] 
     x.y.z  [2;2]
     x.y_z  [4]
     x_y.z  [2]

  *)
  let flatten_scopes = D.mk_scope_for_index index in

  (* Create or retrieve state variable *)
  let state_var =
  (* TODO check this *)
    try
      StateVar.state_var_of_string
        (state_var_name,
         (List.map Ident.to_string (scope @ flatten_scopes)))
    with Not_found ->
      StateVar.mk_state_var
        ?is_input
        ?is_const
        ?for_inv_gen 
        state_var_name
        (scope @ flatten_scopes)
        state_var_type 
  in

  (* Register bounds for indexes *)
  if index <> [] then
    SVT.add ctx.state_var_bounds state_var (bounds_of_index index);

  (* Set source of state variable *)
  let ctx = match state_var_source with 
    | Some s -> set_state_var_source ctx state_var s 
    | None -> ctx
  in

  (* Create expression from state variable *)
  let expr = E.mk_var state_var in

  (* Bind state variable to identifier *)
  let ctx = 

    (* State variable without index? *)
    (if index = D.empty_index then 

       (* Create singleton trie for identifier *)
       D.singleton D.empty_index expr
       |> add_expr_for_ident ~shadow ctx ident 

     else

       (* Add to exisiting trie or create new trie for identifier*)
       add_expr_for_indexed_ident ~shadow ctx ident index expr)
    
  in

  (* Return state variable and changed context *)
  state_var, ctx


(* Exception because can't iterate manually over bindings in hash
   tables. *)
exception FoundIt of E.t

(* Resolve an svar to an expression *)
let expr_of_svar { expr_abs_map } svar =
  try
    expr_abs_map |> ET.iter (
      fun expr (svar', _) ->
        (* Format.printf "  - %a@." StateVar.pp_print_state_var svar ; *)
        if svar == svar' then raise (FoundIt expr) else ()
    ) ;
    None
  with FoundIt expr -> Some expr



(* Resolve an indentifier to an expression in all scopes *)
let rec expr_of_ident' ident = function 

  | [] -> raise Not_found

  | m :: tl ->
    try IT.find m ident with Not_found -> expr_of_ident' ident tl


(* Resolve an indentifier to an expression *)
let expr_of_ident { ident_expr_map } ident =
  expr_of_ident' ident ident_expr_map


(* Return true if the identifier denotes an output or local variable *)
let assignable_state_var_of_ident = function 

  (* No node in context *)
  | { node = None } -> 

    (function _ -> 
      raise (Invalid_argument "assignable_state_var_of_ident"))

  (* Get locals and outputs from node in context *)
  | { node = Some { N.locals; N.outputs } } as ctx ->

    (function ident -> 

      try 

        (* Get expression from identifier *)
        let expr = expr_of_ident ctx ident in 

        D.map 
          (fun e -> 
        
             (* Expression is a variable *)
             if E.is_var e then 
               
               (* Get state variable of expression *)
               let state_var = E.state_var_of_expr e in 

               if 

                 (* Find state variable in outputs *)
                 D.exists 
                   (fun _ sv -> StateVar.equal_state_vars state_var sv)
                   outputs
                   
                 || 
                 
                 (* Find state variable in locals *)
                 List.exists 
                   (D.exists 
                      (fun _ sv -> StateVar.equal_state_vars state_var sv))
                   locals
                   
               then 
                 
                 (* Return state variable *)
                 state_var
                   
               (* State variable is not a local variable or output *)
               else
                 
                 raise (Invalid_argument "assignable_state_var_of_ident")

            (* Expression is not a variable *)
            else 

              raise (Invalid_argument "assignable_state_var_of_ident"))

          expr
     
              
      (* Identifier does not denote an expression *)
      with Not_found -> raise Not_found)


(* Resolve an indentifier to an expression *)
let type_of_ident { ident_type_map } ident = IT.find ident_type_map ident 


(* Return true if identifier has been declared, raise an exception if
   the identifier is reserved. *)
let expr_in_context { ident_expr_map } ident = 

  (* Return if identifier is in context *)
  (List.exists (fun m -> IT.mem m ident) ident_expr_map) 


(* Return true if identifier has been declared, raise an exception if
   the identifier is reserved. *)
let type_in_context { ident_type_map } ident = 

  (* Return if identifier is in context *)
  (IT.mem ident_type_map ident) 


(* Return true if node has been declared in the context *)
let node_in_context ctx ident = 
  
  (* Return if identifier is in context or previous contexts *)
  N.exists_node_of_name ident (get_nodes ctx)
    

(* Return true if property name has been declared in the context *)
let prop_name_in_context ctx ident =
  match ctx with
  | { node = None } -> false
  | { node = Some ({ N.props }) } ->
    List.exists (fun (_, name, _) -> name = ident) props


(* Add newly created variable to locals *)
let add_state_var_to_locals = function 
  | { node = None } -> (function _ -> assert false)
  | { node = Some ({ N.locals } as node) } as ctx ->

    (function state_var -> 

      { ctx with 
          node = Some { node with 
                          N.locals = 
                            D.singleton D.empty_index state_var :: locals} })

let add_node_oracle = function
  | { node = None } -> (fun _ -> assert false)
  | { node = Some node } as ctx ->
    fun state_var ->
      { ctx with 
        node = Some { node with 
                      N.oracles = state_var :: node.N.oracles}; 
        fresh_oracle_index = succ ctx.fresh_oracle_index }


(* Create a fresh state variable as an oracle input *)
let mk_fresh_oracle 
    ?is_input
    ?is_const
    ?for_inv_gen
    ?(bounds = [])
    ({ node; definitions_allowed; fresh_oracle_index } as ctx) 
    state_var_type =

  let state_var_type = Type.generalize state_var_type in
  
  match definitions_allowed with 

    (* Fail with error if no new definitions allowed *)
    | Some (pos, msg) -> fail_at_position pos msg

    (* Continue if definitions allowed *)
    | _ -> 

      (* Are we in a node? *)
      match node with 

        (* Fail if not inside a node *)
        | None -> raise (Invalid_argument "mk_fresh_oracle")

        (* Add to oracles *)
        | Some { N.oracles } ->

          (* Create state variable for abstraction *)
          let state_var, ctx = 
            mk_state_var 
              ?is_input:is_input
              ?is_const:is_const
              ?for_inv_gen:for_inv_gen
              ctx
              (scope_of_node ctx @ I.reserved_scope)
              (I.push_index I.oracle_ident fresh_oracle_index)
              D.empty_index
              state_var_type
              (Some N.Oracle)
          in

          (* Register bounds *)
          SVT.add ctx.state_var_bounds state_var bounds;
          
          (* Increment index of fresh oracle *)
          let ctx = add_node_oracle ctx state_var in

          (* Return variable and changed context *)
          (state_var, ctx)


(* Associate oracle with state variable *)
let set_state_var_oracle ctx state_var oracle =
  SVT.add ctx.state_var_oracle_map state_var oracle;
  match ctx with
  | { node = Some n } ->
    (* Register inverse binding in node *)
    N.set_oracle_state_var n oracle state_var
  | _ -> ()


(* Create a fresh state variable as an oracle input for the state variable *)
let mk_fresh_oracle_for_state_var
    ?bounds
    ({ state_var_oracle_map; fresh_oracle_index } as ctx) 
    state_var =

  (* Create fresh oracle *)
  let state_var', ctx = 
    mk_fresh_oracle
      ~is_const:true 
        (* ?bounds *)
        ~bounds:(let b =
                  try SVT.find ctx.state_var_bounds state_var
                  with Not_found -> [] in
                match bounds with None | Some [] -> b | Some b' -> b @ b')
      ctx
      (StateVar.type_of_state_var state_var)
  in

  (* Associate oracle with state variable *)
  set_state_var_oracle ctx state_var state_var';
  (* SVT.add state_var_oracle_map state_var state_var'; *)

  (* Return changed context

     The hash table of state variables to their oracles has been
     modfied in place. *)
  state_var', ctx


(* Guard unguarded pre expression with a fresh oracle constant

   An unguarded pre is a previous state variable occuring in the
   initial state expression, since the arrow operator has been lifted
   to the top of the expression. *)
let close_expr ?(bounds=[]) ?original pos ({ E.expr_init } as expr, ctx) =     

  (* Get variables in initial state term *)
  let init_vars = Term.vars_of_term (expr_init :> Term.t) in

  let unguarded =
    VS.exists 
      (fun var -> 
         Var.is_state_var_instance var &&
         Numeral.(Var.offset_of_state_var_instance var < E.base_offset))
      init_vars
  in
  
  (* Filter for variables before the base instant *)
  (* let init_pre_vars =  *)
  (*   VS.filter  *)
  (*     (fun var ->  *)
  (*        Var.is_state_var_instance var && *)
  (*        Numeral.(Var.offset_of_state_var_instance var < E.base_offset)) *)
  (*     init_vars *)
  (* in *)

  
  (* No unguarded pres in initial state term? *)
  if not unguarded then (expr, ctx )
  else

    let rctx = ref ctx in
    let expr_init = E.map_vars_expr (fun var ->
        if Var.is_state_var_instance var &&
           Numeral.(Var.offset_of_state_var_instance var < E.base_offset) then
          let state_var = Var.state_var_of_state_var_instance var in
          let state_var', ctx = mk_fresh_oracle_for_state_var !rctx state_var in
          rctx := ctx;
          E.base_var_of_state_var E.base_offset state_var'
        else var
      ) expr_init
    in

    E.mk_arrow (E.mk_of_expr ~as_type:expr.E.expr_type expr_init) expr, !rctx

    (* (\* New oracle for each state variable *\) *)
    (* let oracle_substs, ctx = VS.fold (fun var (accum, ctx) ->  *)

    (*     (\* We only expect state variable instances *\) *)
    (*     assert (Var.is_state_var_instance var); *)

    (*     (\* State variable of state variable instance *\) *)
    (*     let state_var = Var.state_var_of_state_var_instance var in *)

    (*     (\* Create a new oracle variable or re-use previously created oracle *\) *)
    (*     let state_var', ctx = mk_fresh_oracle_for_state_var ctx state_var in *)

    (*     (\* Substitute oracle variable for variable *\) *)
    (*     (state_var, E.mk_var state_var') :: accum, ctx *)

    (*   ) init_pre_vars ([], ctx) *)
    (* in *)

    (* (\* Return expression with all previous state variables in the init *)
    (*    expression substituted by fresh constants *\) *)
    (* E.mk_arrow (E.mk_let_pre oracle_substs expr) expr, ctx (\* {ctx with guard_pre = true}  *\) *)

(* Record mapping of expression to state variable

   This will shadow but not replace a previous definition. Use
   [find_all] to retrieve the definitions, and the usual
   [fold] to iterate over all definitions. *)
let set_expr_state_var ctx expr (state_var, bounds) =
  ET.add ctx.expr_abs_map expr (state_var, bounds);
  match ctx with
  | { node = Some n } ->
    (* register inverse binding in node *)
    N.set_state_var_expr n state_var expr
  | _ -> ()

let has_var_index_t vi t =
  Var.VarSet.mem vi (Term.vars_of_term t)

let has_var_index vi expr =
  Var.VarSet.mem vi (E.vars_of_expr expr)

let bounds_of_expr bounds ctx expr =
  let sel_terms =
    Term.TermSet.union
      (Term.select_terms (E.unsafe_term_of_expr expr.E.expr_init))
      (Term.select_terms (E.unsafe_term_of_expr expr.E.expr_step))
  in
  let i = ref (-1) in
  List.map (fun bnd -> incr i; match bnd with
      | E.Bound b | E.Fixed b | E.Unbound b ->
        let vi = match bnd with
          | E.Unbound e -> E.mk_of_expr e |> E.var_of_expr
          | _ -> E.mk_index_var !i |> E.var_of_expr
        in
        try
          let t = Term.TermSet.filter (has_var_index_t vi) sel_terms
                  |> Term.TermSet.choose in
          let v, tind = Term.indexes_and_var_of_select t in
          let sv = Var.state_var_of_state_var_instance v in
          let bnds_sv = SVT.find ctx.state_var_bounds sv in
          List.fold_left2 (fun acc b ti -> 
              if has_var_index_t vi ti then (vi, b) else acc
            ) (vi, bnd) bnds_sv tind
        with Not_found | Invalid_argument _ -> (vi, bnd)
          (* if has_var_index vi expr then bnd :: acc else acc *)
    ) bounds
  

    
let fresh_state_var_for_expr
    ?(is_input = false)
    ?(is_const = false)
    ?(for_inv_gen = true)
    ?(reuse = true)
    bounds
    present_bounds
    present_bounds'
    ({ expr_abs_map; 
       fresh_local_index } as ctx)
    after_mk
    expr
    expr_type
  = 

  (* Don't abstract simple state variables *)
  if reuse && (E.is_var expr || E.is_const_var expr) then
  
      let v = E.var_of_expr expr in
      let sv = Var.state_var_of_state_var_instance v in
      (sv, bounds), ctx

  else if reuse && E.is_select_array_var expr && present_bounds <> [] then

      let v = E.var_of_array_select expr in
      let sv = Var.state_var_of_state_var_instance v in
      (sv, present_bounds), ctx

  else

    (* Create state variable for abstraction *)
    let state_var, ctx = 
      mk_state_var 
        ~is_input:is_input
        ~is_const:is_const
        ~for_inv_gen:for_inv_gen
        ctx
        (scope_of_node ctx @ I.reserved_scope)
        (I.push_index I.abs_ident fresh_local_index)
        D.empty_index
        expr_type
        None
    in

    (* Register bounds *)
    SVT.add ctx.state_var_bounds state_var bounds;

    (* Add bounds from array definition if necessary *)
    let abs = state_var, present_bounds in
    let abs' = state_var, present_bounds' in

    (* Record mapping of expression to state variable (or term)

       This will shadow but not replace a previous definition. Use
       [find_all] to retrieve the definitions, and the usual
       [fold] to iterate over all definitions. *)
    set_expr_state_var ctx expr abs';
    
    (* Evaluate continuation after creating new variable *)
    let ctx = after_mk ctx state_var in
    
    (* Hash table is modified in place, increment index of fresh state
       variable *)
    let ctx = 
      { ctx with 
        fresh_local_index = succ fresh_local_index }
    in

    (* Return variable and changed context *)
    (abs, ctx)
    
    
    
(* Define the expression with a state variable *)
let mk_abs_for_expr
    ?(is_input = false)
    ?(is_const = false)
    ?(for_inv_gen = true)
    ?(bounds = [])
    ?(reuse = true)
    ({ expr_abs_map; 
       fresh_local_index } as ctx)
    after_mk
    ({ E.expr_type } as expr) = 

  let bounds' = bounds_of_expr bounds ctx expr in

  (* new array if there are bound variables *)
  let expr_type, expr, present_bounds, present_bounds', _ =
    List.fold_left2 (fun (ty, expr, bounds_acc, bounds_acc', i) ->
        let vi = E.mk_index_var i |> E.var_of_expr in
        fun b1 bp -> match b1 with
          | ev, ((E.Bound b | E.Fixed b) as bnd)
            when Var.equal_vars ev vi ->
            if not (has_var_index vi expr) then
              ty, expr, bounds_acc, bounds_acc', i
            else
              Type.mk_array ty
                (if E.is_numeral b then
                   Type.mk_int_range Numeral.zero (E.numeral_of_expr b)
                 else Type.t_int),
              expr,
              bp :: bounds_acc,
              bnd :: bounds_acc',
              succ i
          | ev, (E.Unbound b | E.Bound b | E.Fixed b as bnd) ->
            if not (has_var_index ev expr) then
              ty, expr, bounds_acc, bounds_acc', i
            else
              let it = vi |> Term.mk_var |> E.unsafe_expr_of_term in
              Type.mk_array ty (E.type_of_expr b),
              E.apply_subst [ev, it] expr,
              bp :: bounds_acc,
              (bnd) :: bounds_acc',
              succ i
      ) (expr_type, expr, [], [], 0)
      (List.rev bounds') (List.rev bounds) in

  let present_bounds = List.rev present_bounds in
  let present_bounds' = List.rev present_bounds' in
  
  if not reuse then
    
    fresh_state_var_for_expr ~is_input ~is_const ~for_inv_gen ~reuse
      bounds present_bounds present_bounds' ctx after_mk expr expr_type
      
  else
    try 

    (* Format.eprintf "mk_abs_for_expr %a %a@." (E.pp_print_lustre_expr false) expr *)
    (* (pp_print_listi *)
    (*    (fun ppf i -> function *)
    (*       | E.Bound e -> *)
    (*         Format.fprintf *)
    (*           ppf *)
    (*           "[%a(%a)]" *)
    (*           (I.pp_print_ident false) *)
    (*           (I.push_index I.index_ident i) *)
    (*           (E.pp_print_expr false) e *)
    (*       | E.Fixed e -> Format.fprintf ppf "[%a]" (E.pp_print_expr false) e *)
    (*       | E.Unbound e -> Format.fprintf ppf "[%a]" (E.pp_print_expr false) e) *)
    (*    "") present_bounds'; *)

    
    (* Find previous definition of expression

       Use [find_all] to get all state variables that define the
       expression. *)
    let lhs_list = ET.find_all expr_abs_map expr in
    
    (* Find state variable with same properties *)
    let abs_sv, _ = 
      List.find
        (fun (sv, b) ->
           b = present_bounds' &&
           StateVar.is_input sv = is_input && 
           StateVar.is_const sv = is_const && 
           StateVar.for_inv_gen sv = for_inv_gen)
        lhs_list
    in


    (* Return state variable used before *)
    ((abs_sv, present_bounds), ctx)

  (* Expresssion has not been abstracted before *)
  with Not_found ->

    (* If it's not there already, create a new state variable *)
    fresh_state_var_for_expr ~is_input ~is_const ~for_inv_gen ~reuse
      bounds present_bounds present_bounds' ctx after_mk expr expr_type
  


(* Define the expression with a state variable *)
let mk_local_for_expr
    ?is_input
    ?is_const
    ?for_inv_gen
    ?bounds
    ?(is_ghost=false)
    ?original
    pos
    ({ node; 
       definitions_allowed;
       fresh_local_index } as ctx)
    ({ E.expr_type } as expr) =

  match definitions_allowed with 

    (* Fail with error if no new definitions allowed *)
    | Some (pos, msg) -> fail_at_position pos msg

    (* Continue if definitions allowed *)
    | _ -> 

      (* Are we in a node? *)
      match node with 

        (* Fail if not inside a node *)
        | None -> raise (Invalid_argument "mk_local_for_expr")

        (* Add to locals *)
        | Some _ ->

          (* Guard unguarded pres before adding definition *)
          let expr', ctx = close_expr ?bounds ?original pos (expr, ctx) in

          (* Define the expression with a fresh abstraction *)
          let ((state_var, _) as abs), ctx = 
            mk_abs_for_expr
              ?is_input
              ?is_const
              ?for_inv_gen
              ?bounds
              (* ?reuse *)
              (* ~reuse:(not ctx.guard_pre) *)
              ctx add_state_var_to_locals expr'
          in

          let ctx =
            (* Get most updated version of node *)
            let node = get (get_node ctx) in
            if is_ghost then (
              (* Don't change source of svar if already there. *)
              try
                N.get_state_var_source node state_var |> ignore ;
                ctx
              with Not_found -> {
                ctx with node = Some (
                  N.set_state_var_source node state_var N.Ghost
                )
              }
            ) else ctx
          in

          (* Return variable and changed context *)
          (abs, ctx)


(* Create a fresh abstraction as an oracle input *)
let mk_fresh_local
    ?is_input
    ?is_const
    ?for_inv_gen
    ?(bounds=[])
    ({ node; fresh_local_index } as ctx) 
    state_var_type =

  (* Are we in a node? *)
  match node with 

    (* Fail if not inside a node *)
    | None -> raise (Invalid_argument "mk_fresh_local")

    (* Add to locals *)
    | Some { N.locals } ->

      (* Create state variable for abstraction *)
      let state_var, ctx = 
        mk_state_var 
          ?is_input:is_input
          ?is_const:is_const
          ?for_inv_gen:for_inv_gen
          ctx
          (scope_of_node ctx @ I.reserved_scope)
          (I.push_index I.abs_ident fresh_local_index)
          D.empty_index
          state_var_type
          None
      in

      (* Register bounds *)
      SVT.add ctx.state_var_bounds state_var bounds;


      (* Increment index of fresh oracle *)
      let ctx = 
        match ctx with
          | { node = None } -> assert false
          | { node = Some node } ->
            { ctx with 
                node = Some { node with 
                                N.locals = 
                                  D.singleton D.empty_index state_var :: locals };
                fresh_local_index = succ fresh_local_index }
      in

      (* Return variable and changed context *)
      (state_var, ctx)

(* Return the node of the given name from the context*)
let rec node_of_name ({ prev; nodes } as ctx) ident =
  try N.node_of_name ident nodes
  with Not_found ->
    if ctx == prev then raise Not_found
    else node_of_name prev ident


(* Return the output variables of a node call in the context with the
   same parameters *)
let call_outputs_of_node_call 
    { node } 
    ident
    cond_var
    input_state_vars 
    defaults = 

  (* Are we in a node? *)
  match node with 

    (* Fail if not inside a node *)
    | None -> raise (Invalid_argument "call_outputs_of_node_call")

    (* Add to node calls *)
    | Some { N.calls } ->

      try 

        (* Find a call to the same node on the same clock with the same
           inputs in this node *)
        let { N.call_node_name; N.call_outputs } = 

          List.find
            (fun { N.call_cond = call_cond;
                   N.call_defaults = call_defaults;
                   N.call_node_name = call_ident;
                   N.call_inputs = call_inputs } -> 

              (* Call must be to the same node, and ... *)
              (I.equal ident call_ident) &&

              (* ... activation and restart conditions must be equal, and ... *)
              (try List.for_all2 (fun c c' -> match c, c' with

                (* Both calls are with an activation condition *)
                | N.CActivate v, N.CActivate v' -> 
                  (* Same activation condition *)
                  StateVar.equal_state_vars v v' &&
                  (* Same defaults *)
                  (match defaults, call_defaults with
                    | None, None -> true
                    | Some d1, Some d2 -> 
                      D.for_all2
                        (fun _ sv1 sv2 -> E.equal sv1 sv2)
                        d1 
                        d2
                    | None, Some _ 
                    | Some _, None -> false)

                (* Both calls are with a restart condition *)
                | N.CRestart v, N.CRestart v' ->
                  StateVar.equal_state_vars v v' 

                (* (\* Both calls without activation condtion *\) *)
                (* | N.CNone, N.CNone -> true *)

                (* One call with and the other without condition *)
                | _ -> false)
                   cond_var call_cond
               with Invalid_argument _ -> false)
              &&
                            
              (* ... inputs must be the same up to oracles *)
              D.for_all2 
                (fun _ sv1 sv2 -> StateVar.equal_state_vars sv1 sv2)
                input_state_vars
                call_inputs)

            calls

        in

        (* Return output variables from node call to re-use *)
        Some call_outputs

      (* No node call found *)
      with Not_found -> None 

module SVM = StateVar.StateVarMap

(* Add node input to context *)
let add_node_input ?is_const ctx ident index_types =

  match ctx with 

    | { node = None } -> raise (Invalid_argument "add_node_input")

    | { node = Some { N.inputs } } -> 

      (* Get next index at root of trie *)
      let next_top_idx = D.top_max_index inputs |> succ in

      (* Add state variables for all indexes of input *)
      let inputs', ctx = 
        D.fold
          (fun index index_type (accum, ctx) ->
         
             (* Create state variable as input and contant *)
             let state_var, ctx = 
               mk_state_var
                 ~is_input:true
                 ?is_const
                 ctx
                 (scope_of_node ctx @ I.user_scope)
                 ident
                 index
                 index_type
                 (Some N.Input)
             in
             
             (* Add expression to trie of identifier *)
             (D.add (D.ListIndex next_top_idx :: index) state_var accum, ctx))
             
          index_types
          (inputs, ctx)
      in

      (* Return node with input added *)
      match ctx with
        | { node = None } -> assert false
        | { node = Some node } ->
          { ctx with node = Some { node with N.inputs = inputs' } }


(* Add node output to context *)
let add_node_output ?(is_single = false) ctx ident pos index_types = 

  match ctx with 

    | { node = None } -> raise (Invalid_argument "add_node_output")

    | { node = Some { N.outputs }; outputs_info } -> 

      (* Get next index at root of trie *)
      let next_top_idx = D.top_max_index outputs |> succ in

      let outputs', ctx = 
        D.fold
          (fun index index_type (accum, ctx) ->
         
             (* Create state variable as input and contant *)
             let state_var, ctx = 
               mk_state_var
                 ~is_input:false
                 ctx
                 (scope_of_node ctx @ I.user_scope)
                 ident
                 index
                 index_type
                 (Some N.Output)
             in
             
             let index' = 
               if is_single then index else 
                 D.ListIndex next_top_idx :: index
             in

             (* Register local declarations positions for later *)
             let ctx  =
               { ctx with
                 outputs_info = (state_var, ident, pos) :: ctx.outputs_info }
             in

             (* Add expression to trie of identifier *)
             (D.add index' state_var accum, ctx))
             
          index_types
          (outputs, ctx)
      in

      (* Return node with outputs added *)
      match ctx with
        | { node = None } -> assert false
        | { node = Some node } ->
          { ctx with node = Some { node with N.outputs = outputs' } }

(* The output state variables of the current node. *)
let outputs_of_current_node = function
| { node = None } -> raise (Invalid_argument "outputs_of_current_node")
| { node = Some { N.outputs } } -> outputs


(* Add node local to context *)
let add_node_local ?(ghost = false) ctx ident pos index_types = 

  match ctx with 

    | { node = None } -> raise (Invalid_argument "add_node_local")

    | { node = Some { N.locals }; locals_info } -> 

      (* Create state variable for each stream *)
      let local, ctx = 
        D.fold
          (fun index index_type (accum, ctx) ->
             
             (* Create state variable as input and contant *)
             let state_var, ctx = 
               mk_state_var
                 ~is_input:false
                 ~shadow:ghost
                 ctx
                 (scope_of_context ctx @ I.user_scope)
                 ident
                 index
                 index_type
                 (if ghost then Some N.Ghost else Some N.Local)
             in

             (* Register local declarations positions for later *)
             let ctx  =
               { ctx with
                 locals_info = (state_var, ident, pos) :: ctx.locals_info }
             in
             
             (* Add expression to trie of identifier *)
             (D.add index state_var accum, ctx))
             
          index_types
          (D.empty, ctx)
      in

      (* Return node with local variable added *)
      match ctx with
        | { node = None } -> assert false
        | { node = Some node } ->
          { ctx with node = Some { node with N.locals = local :: locals } }

(** The svars in the COI of the input expression, in the current node.

Returns [None] if there's no current node.
Raises [Not_found] if some svars in the COI do not have an equation and are
not outputs of node calls.

Used to check that the assumes and requires of a contract do not mention
the outputs. *)
let trace_svars_of ctx expr = match ctx with
| { node = None } -> None | { node = (Some node) } -> (

  (* Svars of an expression. *)
  let svars_of e =
    E.base_state_vars_of_init_expr e
    |> SVS.union (E.cur_state_vars_of_step_expr e)
  in
  (* Set of an index. *)
  let to_set idx = D.fold ( fun _ elm set -> SVS.add elm set ) idx SVS.empty in
  (* $(a \setminus b) \cup c$ *)
  let diff_union a b c = SVS.diff a b |> SVS.union c in

  let rec loop (mem, to_do) =
    if SVS.is_empty to_do then mem else (
      (mem, SVS.empty) |> SVS.fold (
        fun svar (mem, to_do) ->
          let mem = SVS.add svar mem in
          match (
            (* Fresh vars do not have a source, catching that here. *)
            try N.get_state_var_source node svar with Not_found -> N.Local
          ) with
          | N.Oracle
          | N.Input
          | N.Output -> mem, to_do
          | N.Local
          | N.KLocal
          | N.Ghost
          | N.Call
          | N.Alias (_,_) -> (
            let svars =
              (* Do we have an equation for svar? *)
              match N.equation_of_svar node svar with
              | Some (_, expr) -> svars_of expr
              | None -> (
                (* Is it the output of a node call? *)
                match N.node_call_of_svar node svar with
                | Some { N.call_inputs } -> to_set call_inputs
                | None -> (
                  (* Is it purely contextual?. *)
                  match expr_of_svar ctx svar with
                  | Some expr -> svars_of expr
                  | None -> raise Not_found
                )
              )
            in
            mem, diff_union svars mem to_do
          )
      ) to_do
      |> loop
    )
  in
  Some (
    (SVS.empty, svars_of expr) |> loop
  )
)


(* Add node assumes to context *)
let add_node_ass ctx assumes = 

  match ctx with

    | { node = None } -> raise (Invalid_argument "add_node_global_contract")

    | { node = Some ({ N.contract } as node) } ->
      let contract, ctx = match contract with
        | None -> (
          let svar, ctx = mk_fresh_local ctx Type.t_bool in
          C.mk assumes svar [] [], ctx
        )
        | Some contract -> C.add_ass contract assumes, ctx
      in
      (* Return node with contract added *)
      { ctx with node = Some { node with N.contract = Some contract } }

(* Add guarantees to context *)
let add_node_gua ctx guarantees = 

  match ctx with

    | { node = None } -> raise (Invalid_argument "add_node_global_contract")

    | { node = Some ({ N.contract } as node) } ->
      let contract, ctx = match contract with
        | None -> (
          let svar, ctx = mk_fresh_local ctx Type.t_bool in
          C.mk [] svar guarantees [], ctx
        )
        | Some contract -> C.add_gua contract guarantees, ctx
      in
      (* Return node with contract added *)
      { ctx with node = Some { node with N.contract = Some contract } }


(* Add node mode to context *)
let add_node_mode ctx mode = 

  match ctx with 

    | { node = None } -> raise (Invalid_argument "add_node_mode_contract")

    | { node = Some ({ N.contract } as node) } ->
      let contract, ctx = match contract with
        | None -> (
          let svar, ctx = mk_fresh_local ctx Type.t_bool in
          C.mk [] svar [] [ mode ], ctx
        )
        | Some contract -> C.add_modes contract [ mode ], ctx
      in
      (* Return node with contract added *)
      { ctx with node = Some { node with N.contract = Some contract } }


(* Add node assert to context *)
<<<<<<< HEAD
let add_node_assert ctx pos expr = 
=======
let add_node_assert ctx pos sv = 
>>>>>>> 10376cbd

  match ctx with 

    | { node = None } -> raise (Invalid_argument "add_node_assert")

    | { node = Some ({ N.asserts } as node) } -> 

      (* Return node with assertion added *)
<<<<<<< HEAD
      { ctx with node = Some { node with N.asserts = (pos, expr) :: asserts } }
=======
      { ctx with node = Some { node with N.asserts = (pos, sv) :: asserts } }
>>>>>>> 10376cbd


(* Add node sofar(assumption) to context *)
let add_node_sofar_assumption ctx =

   match ctx with

    | { node = None } -> raise (Invalid_argument "add_node_sofar_assumption")

    | { node = Some ({ N.equations ; N.contract } as n) } ->

      match contract with

       | None -> ctx

       | Some contract -> (

         let sofar_svar = contract.C.sofar_assump in

         let conj_of_assumes = contract.C.assumes |>
           List.map (fun { C.svar } -> E.mk_var svar) |> E.mk_and_n
         in

         let pre_sofar, _ = (* Context should not be modified *)
           assert (not (guard_flag ctx));
           E.mk_pre
             (* No abstraction should be necessary, see [mk_pre] *)
             (fun _ _ -> assert false) (fun _ -> assert false)
             ctx false (E.mk_var sofar_svar)
         in

         let expr =
           E.mk_arrow conj_of_assumes (E.mk_and conj_of_assumes pre_sofar)
         in

         let equations' = ((sofar_svar, []), expr) :: equations in

         (* Return node with equation added *)
         { ctx with node = Some { n with N.equations = equations' } }

       )


(* Add node assert to context *)
let add_node_property ctx source name expr = 

  match ctx with 

    | { node = None } -> raise (Invalid_argument "add_node_property")

    | { node = Some _ } -> 

      (* State variable for property and changed environment *)
      let state_var, ctx =

        if 

          (* Property is a state variable at current offset? *)
          E.is_var expr

        then 

          (* State variable of expression *)
          let state_var = E.state_var_of_expr expr in

          (state_var, ctx)

        else

          (* State variable of abstraction variable *)
          let abs, ctx = 
            mk_abs_for_expr ctx add_state_var_to_locals expr in

          let state_var = match abs with
            | sv, [] -> sv
            | _ -> assert false
          in
          
          (* Return changed context and new state variable *)
          (state_var, ctx)

      in

      match ctx with 
        | { node = None } -> assert false
        | { node = Some ({ N.equations; N.props } as n) } -> 

          (* May need to add an alias for the property if it already
             exists *)
          let equations', prop', ctx = 

            if 

              (* A property with the same state variables exists? *)
              List.exists 
                (fun (sv, _, _) -> StateVar.equal_state_vars state_var sv)
                props
                
            then

              (* Create a fresh local variable as an alias *)
              let state_var', ctx = 
                mk_fresh_local ctx Type.t_bool
              in

              (* Add an equation for the alias *)
              ((state_var', []), E.mk_var state_var) :: equations, 

              (* Use alias as property *)
              (state_var', name, source), 

              (* Context with new declaration *)
              ctx

            else

              (* Change nothing *)
              equations, (state_var, name, source), ctx

          in
          
          (* Return node with property and possibly alias equation
             added *)
          { ctx with 
              node = Some { n with
                              N.equations = equations';
                              N.props = prop' :: props } }


(* Add node equation to context *)
let add_node_equation ctx pos state_var bounds indexes expr = 

  match ctx with 

    | { node = None } -> raise (Invalid_argument "add_node_equation")

    | { node = Some { N.equations; N.calls } } -> 
      if 
        (* State variable already defined by equation? *)
        List.exists
          (fun ((sv, b), _) -> 
             StateVar.equal_state_vars state_var sv &&
             List.for_all2 
               (fun b1 b2 -> match b1, b2 with
                  | E.Fixed e1, E.Fixed e2 -> E.equal_expr e1 e2
                  | E.Bound _, E.Bound _ -> true
                  | _ -> false)
               b 
               bounds)
          equations

        ||

        (* State variable defined by a node call? *)
        List.exists
          (fun { N.call_node_name; N.call_outputs } -> 
             D.exists 
               (fun _ sv -> StateVar.equal_state_vars state_var sv)
               call_outputs)
          calls

      then

        fail_at_position
          pos
          (Format.asprintf 
             "Duplicate definition for %a"
             (E.pp_print_lustre_var false) state_var);

      
      (* (* Wrap type of expression in arrays for the number of not fixed
         bounds *)
      let rec aux accum i = if i <= 0 then accum else
          aux (Type.mk_array Type.t_int accum) (pred i)
      in *)

      (* let expr_type = aux (E.type_of_lustre_expr expr) indexes in *)

      let expr_type = E.type_of_lustre_expr expr in

      (* let rec keep_same acc l1 l2 = match l1, l2 with *)
      (*   | x :: r1, _ :: r2 -> keep_same (x :: acc) r1 r2 *)
      (*   | _, [] -> List.rev acc *)
      (*   | [], _ -> assert false *)
      (* in *)

      let expr, expr_type, bounds, indexes =
        if Type.is_array expr_type then

          (* When expression is of type array, add select operator around to
             fall back in a supported fragment *)
          let elty = Type.last_elem_type_of_array expr_type in
          let eitys = Type.all_index_types_of_array expr_type in
          let expr, i = List.fold_left (fun (e, i) _ ->
              E.mk_select e (E.mk_index_var i), succ i
            ) (expr, indexes) eitys in

          expr, elty, bounds, indexes
          
          (* let ear, _ = expr *)
          (*           |> E.cur_term_of_t E.base_offset *)
          (*           |> Term.array_and_indexes_of_select in *)

          (* (\* maybe we're doing a select over a store *\) *)
          (* if not (Term.is_free_var ear) then expr, elty, bounds, indexes *)
          (* else *)
          (*   let earv = Term.free_var_of_term ear in *)

          (*   let bnds_earv = try *)
          (*       SVT.find ctx.state_var_bounds *)
          (*         (Var.state_var_of_state_var_instance earv) *)
          (*     with Not_found -> [] in *)
          (*   (\* We only add select (and their bounds) for array indexes which do *)
          (*      not yet appear on the left hand side *\) *)
          (*   let extra_bnds = keep_same [] bnds_earv eitys in *)
          (*   Format.printf "extra %d@." (List.length extra_bnds); *)
          (*   expr, elty, List.rev_append extra_bnds bounds, i *)

        else
          expr, expr_type, bounds, indexes
      in
      (* Type of state variable *)
      let state_var_type =
        if bounds = [] then (
          let t = StateVar.type_of_state_var state_var in
          if Type.is_array t then (Type.last_elem_type_of_array t) else t
        )
        else (
          List.fold_left
            (fun t -> function
               | E.Bound _
               | E.Fixed _
               | E.Unbound _ ->
                 if Type.is_array t then Type.elem_type_of_array t
                 else
                   fail_at_position
                     pos
                     (Format.asprintf
                        "Type mismatch in equation: %a and %a"
                        (E.pp_print_lustre_type false) t
                        (E.pp_print_lustre_type false) expr_type))
            (StateVar.type_of_state_var state_var)
            bounds
         )
      in

      let ctx = 

        if 
          (* Type must be a subtype of declared type *)
          Type.check_type 
            expr_type
            state_var_type

        then

          (* Nothing to add *)
          ctx

        else

          (* Type of expression may not be subtype of declared type *)
          match state_var_type, expr_type with 

            (* Declared type is an actual integer range, expression is of type
               integer *)
            | t, s 
              when Type.is_int_range t &&
                   (Type.is_int s || Type.is_int_range s) -> 

              let (lbound, ubound) = Type.bounds_of_int_range t in

              (* Value of expression is in range of declared type: 
                 lbound <= expr and expr <= ubound *)
              let range_expr = 
                (E.mk_and 
                   (E.mk_lte (E.mk_int lbound) expr) 
                   (E.mk_lte expr (E.mk_int ubound)))
              in

              let msg =
                Format.sprintf
                  "Cannot determine correctness of subrange type, \
                   adding constraint as property and reverting to type int for \
                   variable %s." 
                  (StateVar.string_of_state_var state_var) in

              note_at_position pos msg;

              (* Expanding type of state variable to int *)
              StateVar.change_type_of_state_var state_var (Type.mk_int ());

              (* Add property to node *)
              add_node_property
                ctx
                (Property.Generated [state_var]) 
                (Format.asprintf
                   "%a.bound" 
                   (E.pp_print_lustre_var false) 
                   state_var)
                range_expr

            | t, s -> 

              fail_at_position
                pos
                (Format.asprintf 
                   "Type mismatch in equation: %a and %a"
                   (E.pp_print_lustre_type false) t
                   (E.pp_print_lustre_type false) s)

      in

      if 

        (* State variable declared as integer, but type of expression
           inferred as integer range? *)
        StateVar.type_of_state_var state_var |> Type.is_int &&
        Type.is_int_range expr_type 

        ||

        (* State variable declared as integer range, but type of
           expression inferred as stricter integer range? *)
        StateVar.type_of_state_var state_var |> Type.is_int_range &&
        Type.is_int_range expr_type &&
        (let l1, u1 = 
           StateVar.type_of_state_var state_var
           |> Type.bounds_of_int_range 
         in
         let l2, u2 = Type.bounds_of_int_range expr_type in
         Numeral.(l1 < l2) && Numeral.(u1 > u2)) 
        
      then

        (* Change type of state variable to the stricter type of the
           expression to get a constraint on the values later

           This is just a heuristic to make at least some use of the
           type inference on the expression. In particular, it and
           will not infer types transitively. For that we would need
           to re-type all expressions the contain the variable, and
           then continue recursively. *)
        StateVar.change_type_of_state_var state_var expr_type;

      (* Return node with equation added *)
      match ctx with 
      | { node = None } -> assert false 
      | { node = Some node } -> 

        { ctx with 
          node = Some { node with
                        N.equations = 
                          ((state_var, bounds), expr) :: equations } }


(* Add node call to context *)
let add_node_call ctx pos ({ N.call_node_name; N.call_outputs } as node_call) =
  match ctx with 
    | { node = None } -> raise (Invalid_argument "add_node_call")

    | { node = Some ({ N.equations; N.calls } as node) } -> 

      if D.exists (
        fun _ state_var -> 

          (* State variable already defined by equation? *)
          List.exists
            (fun ((sv, _), _) -> StateVar.equal_state_vars state_var sv)
            equations
           
          ||

          (* State variable defined by a node call? *)
          List.exists (
            fun { N.call_node_name; N.call_outputs } -> D.exists (
              fun _ sv -> StateVar.equal_state_vars state_var sv
            ) call_outputs
          ) calls

      ) call_outputs

      then
        fail_at_position pos
          "Duplicate definition for output of node call";

      (* Add node call to context *)
      { ctx with node = Some { node with N.calls = node_call :: calls } }


(* Create a node from the context *)
let node_of_context = function

  (* Fail if not in a node *)
  | { node = None } -> 
    raise (Invalid_argument "node_of_context")

  (* Add abstractions to node and return *)
  | { expr_abs_map; node = Some node } as ctx -> 
    match
      (* Add equations from definitions to equations *)
      ET.fold
        (fun e (sv, b) ctx -> add_node_equation ctx dummy_pos sv b (List.length b) e)
        expr_abs_map ctx
      with
        | { node = Some n } -> n
        | _ -> assert false


(* Add node from second context to nodes of first *)
let add_node_to_context ctx node_ctx =
  let n = node_of_context node_ctx in
  (* let rec aux ctx = *)
  (*   { ctx with *)
  (*     prev = if ctx.prev == ctx then ctx.prev else aux ctx.prev; *)
  (*     nodes = n :: ctx.nodes } *)
  (* in *)
  (* { ctx with prev = aux node_ctx.prev } *)
  { ctx with prev = { node_ctx.prev with nodes = n :: node_ctx.prev.nodes } }


(* Mark node as main node *)
let set_node_main ctx = match ctx with
| { node = None } -> raise (Invalid_argument "set_node_main")
| { node = Some node } ->
  { ctx with node = Some { node with N.is_main = true } }


(* Mark node as function *)
let set_node_function ctx = match ctx with
| { node = None } -> raise (Invalid_argument "set_node_function")
| { node = Some node } ->
  { ctx with node = Some { node with N.is_function = true } }

(** Checks if the current node, if any, is a function. *)
let get_node_function_flag ctx = match ctx with
| { node = None } -> raise (Invalid_argument "get_node_function_flag")
| { node = Some { N.is_function } } -> is_function



(* Resolve a forward reference, fails if a circular dependency is detected. *)
let solve_fref { deps' } decl (f_type, f_ident, f_pos) decls =
  (* Retrieve info of current declaration. *)
  let pos, ident, typ = Deps.info_of_decl decl in
  (* Does the declaration forward ref-ed depend on current declaration? *)
  if Deps.mem deps' (f_type, f_ident) (typ, ident) then (
    Format.asprintf
      "circular dependency between %a \"%a\" and %a \"%a\""
      Deps.pp_print_decl f_type (I.pp_print_ident false) f_ident
      Deps.pp_print_decl typ (I.pp_print_ident false) ident
    |> fail_at_position pos
  ) else (
    (* Add dependency between current declaration and forward one. *)
    Deps.add deps' (typ, ident) (f_type, f_ident) ;
    try
      Deps.insert_decl decl (f_type, f_ident) decls
    with Not_found ->
      (* Forward reference to unknown declaration. *)
      Format.asprintf
        "unknown %a \"%a\" referenced in %a \"%a\""
        ( fun ppf -> function
          (* If it's an unknown constant, it's more generally an unknown
          identifier. *)
          | Deps.Const -> Format.fprintf ppf "identifier"
          | typ -> Deps.pp_print_decl ppf typ
        ) f_type (I.pp_print_ident false) f_ident
        Deps.pp_print_decl typ (I.pp_print_ident false) ident
      |> fail_at_position f_pos
  )

(* Returns true if new definitions are allowed in the context *)
let are_definitions_allowed ctx = ctx.definitions_allowed = None

(* Check that the node being defined has no undefined local variables *)
let check_local_vars_defined ctx =
  match ctx.node with
  | Some { N.equations; N.is_extern = false } ->
    (* Look for localss definitions *)
    List.iter (fun (sv, id, pos) ->
        if not (List.exists
                  (fun ((sv', _), _) -> StateVar.equal_state_vars sv sv') 
                  equations )
        then
          (* Always fail *)
          fail_at_position pos
            (Format.asprintf "Local variable %a has no definition."
               (I.pp_print_ident false) id)
      ) ctx.locals_info
  | _ -> ()


let check_output_defined ctx =
  match ctx.node with
  | Some { N.equations; N.is_extern = false } ->
    (* Look for outputs definitions *)
    List.iter (fun (sv, id, pos) ->
        if not (List.exists
                  (fun ((sv', _), _) -> StateVar.equal_state_vars sv sv') 
                  equations )
        then
          (* Always fail *)
          fail_at_position pos
            (Format.asprintf "Output variable %a has no definition."
               (I.pp_print_ident false) id)
      ) ctx.outputs_info
  | _ -> ()


let check_vars_defined ctx =
  (* check_outputs_defined ctx; *)
  check_local_vars_defined ctx
  


(* 
   Local Variables:
   compile-command: "make -k -C .."
   indent-tabs-mode: nil
   End: 
*)
  <|MERGE_RESOLUTION|>--- conflicted
+++ resolved
@@ -1718,11 +1718,7 @@
 
 
 (* Add node assert to context *)
-<<<<<<< HEAD
-let add_node_assert ctx pos expr = 
-=======
 let add_node_assert ctx pos sv = 
->>>>>>> 10376cbd
 
   match ctx with 
 
@@ -1731,11 +1727,7 @@
     | { node = Some ({ N.asserts } as node) } -> 
 
       (* Return node with assertion added *)
-<<<<<<< HEAD
-      { ctx with node = Some { node with N.asserts = (pos, expr) :: asserts } }
-=======
       { ctx with node = Some { node with N.asserts = (pos, sv) :: asserts } }
->>>>>>> 10376cbd
 
 
 (* Add node sofar(assumption) to context *)
