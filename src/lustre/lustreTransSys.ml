(* This file is part of the Kind 2 model checker.

   Copyright (c) 2015 by the Board of Trustees of the University of Iowa

   Licensed under the Apache License, Version 2.0 (the "License"); you
   may not use this file except in compliance with the License.  You
   may obtain a copy of the License at

   http://www.apache.org/licenses/LICENSE-2.0 

   Unless required by applicable law or agreed to in writing, software
   distributed under the License is distributed on an "AS IS" BASIS,
   WITHOUT WARRANTIES OR CONDITIONS OF ANY KIND, either express or
   implied. See the License for the specific language governing
   permissions and limitations under the License. 

*)

open Lib

module Ids = Lib.ReservedIds

module I = LustreIdent
module D = LustreIndex
module E = LustreExpr
module C = LustreContract
module N = LustreNode
module S = LustreSlicing
module G = LustreGlobals

module A = Analysis
module P = Property

module SVS = StateVar.StateVarSet
module SVM = StateVar.StateVarMap
module SCM = Scope.Map

(* Hash map from node scopes to their index for fresh state variables.
   Used to make sure fresh state variables are indeed fresh after a restart,
   without risking to reach [MAXINT]. *)
let scope_index_map = ref SCM.empty
(* Returns a fresh index for a scope. *)
let index_of_scope s =
  let curr =
    try !scope_index_map |> SCM.find s with Not_found -> 0
  in
  scope_index_map := !scope_index_map |> SCM.add s (curr + 1) ;
  curr

(* Transition system and information needed when calling it *)
type node_def =

  { 

    (* Node the transition system was created from *)
    node : LustreNode.t;

    (* Initial state predicate *)
    init_uf_symbol : UfSymbol.t;

    (* Transition relation predicate *)
    trans_uf_symbol : UfSymbol.t;

    (* Transition system for node *)
    trans_sys : TransSys.t;

    (* Stateful local variables to be instantiated by the caller 

       Local variables of the callees of the node *)
    stateful_locals : StateVar.t list;

    (* Init flags to be set to true *)
    init_flags : StateVar.t list;

    (* Properties to be instantiated by the caller 

       Properties of the callees of the node *)
    properties : P.t list;

  }


(* ********************************************************************** *)
(* Instantiate in calling node                                            *)
(* ********************************************************************** *)

(* Instantiate state variable to the scope of a different node *)
let lift_state_var state_var_map state_var = 

  try 

    (* Find state variable in map *)
    SVM.find state_var state_var_map

  (* Fail, because we don't want a term with state variables of mixed
     scopes *)
  with Not_found -> 

    Format.printf "state_var_map: @[<v>%a@]@."
      (pp_print_list (fun fmt (k,b) ->
        Format.fprintf fmt "%a -> %a"
          StateVar.pp_print_state_var k
          StateVar.pp_print_state_var b)
        "@ "
      ) (SVM.bindings state_var_map) ;

    raise
      (Invalid_argument
         (Format.asprintf 
            "lift_term: state variable %a not found in map"
            StateVar.pp_print_state_var state_var))


(* Instantiate the variables of the term to the scope of a different
   node *)
let lift_term state_var_map term =

  Term.map

    (function _ -> function 

       (* Need to instantiate free variables *)
       | term when Term.is_free_var term -> 

         (* Get variable of term, this will not fail *)
         let var = Term.free_var_of_term term in

         (* Only if variable is an instance of a state variable *)
         if Var.is_state_var_instance var then 

           (* Get state variable of free variable *)
           let state_var = Var.state_var_of_state_var_instance var in

           (* Get offset of variable instance *) 
           let offset = Var.offset_of_state_var_instance var in

           (* Lift state variable to scope of calling node *)
           let state_var' = lift_state_var state_var_map state_var in


           (* Return state variable instance of the lifted state
              variable at the same offset *)
           Term.mk_var (Var.mk_state_var_instance state_var' offset)

         else

           (* No change if free variable is not an instance of a state
              variable *)
           term

       (* No change term that are not free variables *)
       | term -> term)

    term


(* Lift the name of a property in a subnode by adding the position of
   the node call *)
let lift_prop_name node_name pos prop_name =

  (* Pretty-print a file position *)
  let pp_print_file ppf pos_file = 

    if pos_file = "" then () else
      Format.fprintf ppf "%s" pos_file

  in

  (* Pretty-print a position as attributes *)
  let pp_print_pos ppf pos = 

    (* Do not print anything for a dummy position *)
    if is_dummy_pos pos then () else 

      (* Get file, line and column of position *)
      let pos_file, pos_lnum, pos_cnum = 
        file_row_col_of_pos pos
      in

      (* Print attributes *)
      Format.fprintf 
        ppf
        "[%al%dc%d]"
        pp_print_file pos_file
        pos_lnum
        pos_cnum
  in


  string_of_t
    (fun ppf prop_name ->
       Format.fprintf
         ppf
         "%a%a.%s"
         (LustreIdent.pp_print_ident true) node_name
         pp_print_pos pos
         prop_name)
    prop_name



(* ********************************************************************** *)
(* Properties of contracts                                                *)
(* ********************************************************************** *)

(* Create a property from Lustre expression *)
let property_of_expr 
    prop_name
    prop_status
    prop_source
    { E.expr_step; E.expr_init } =

  (* Terms for initial state and step state must be equal. Otherwise
     we would need to abstract to a fresh variable. *)
  assert (E.equal_expr expr_step expr_init);

  (* Term of expresssion *)
  let prop_term = E.cur_term_of_expr TransSys.prop_base expr_step in

  (* Return property *)
  { P.prop_name; P.prop_source; P.prop_term; P.prop_status }

(* Creates the conjunction of a list of contract svar. *)
let conj_of l = List.map (fun { C.svar } -> E.mk_var svar) l |> E.mk_and_n

(* Creates the term conjunction of a list of contract svar. *)
let term_conj_of l = List.map (
  fun { C.svar } ->
    Var.mk_state_var_instance svar Numeral.zero |> Term.mk_var
) l |> Term.mk_and

(* The assumption of the contract. *)
let assumption_of_contract { C.assumes } = conj_of assumes

(* The mode requirements of a contract, for test generation. *)
let ass_and_mode_requires_of_contract = function
| Some { C.assumes ; C.modes } -> (
    match assumes with
      | [] -> None
      | _ -> Some (term_conj_of assumes)
  ), modes |> List.map (
    fun { C.path ; C.requires } -> path, term_conj_of requires
  )
| None -> None, []

(* The guarantees of a contract, including mode implications, as properties. *)
let guarantees_of_contract scope { C.assumes ; C.guarantees ; C.modes } =
  (* Originally properties are unknown. *)
  let prop_status = P.PropUnknown in
  (* Creates a property for a guarantee. *)
  let guarantee_of_svar ({ C.svar ; C.pos } as sv) =
    E.mk_var svar
    |> property_of_expr
      (C.prop_name_of_svar sv "guarantee" "")
      prop_status
      (P.Guarantee (pos, scope))
  in
  (* Creates properties for mode implications of a mode. *)
  let implications_of_modes modes acc =
    modes |> List.fold_left (
      fun acc { C.name ; C.pos ; C.requires ; C.ensures } ->
        let name = Format.asprintf "%a" (I.pp_print_ident true) name in
        (* LHS of the implication. *)
        let guard = conj_of requires in
        (* Generating one property per ensure. *)
        ensures |> List.fold_left (
          fun acc ({ C.num ; C.pos ; C.svar } as sv) -> (
            E.mk_var svar |> E.mk_impl guard
            |> property_of_expr
              (C.prop_name_of_svar sv name ".ensure")
              prop_status
              (P.GuaranteeModeImplication (pos, scope))
          ) :: acc
        ) acc
    ) acc
  in

  guarantees |> List.map guarantee_of_svar |> implications_of_modes modes

(* The assumptions of a contract as properties. *)
let subrequirements_of_contract call_pos scope svar_map { C.assumes } =
  assumes |> List.map (
    fun { C.pos ; C.num ; C.svar } ->
      let prop_term =
        Var.mk_state_var_instance svar TransSys.prop_base
        |> Term.mk_var
        |> lift_term svar_map
      in
      let prop_name =
        Format.asprintf
          "%a%a.assume%a[%d]"
          Scope.pp_print_scope scope pp_print_pos call_pos
          pp_print_pos pos num
      in
      let prop_status = P.PropUnknown in
      let prop_source = P.Assumption (pos, scope) in
      { P.prop_name ;
        P.prop_source ;
        P.prop_term ;
        P.prop_status }
  )

(* Builds the abstraction of a node given its contract.
If the contract is [(a, g, {r_i, e_i})], then the abstraction is
[ a => ( g and /\ {r_i => e_i} ) ]. *)
let abstraction_of_contract { C.assumes ; C.guarantees ; C.modes } =
  (* LHS of the implication. *)
  let lhs = conj_of assumes in
  (* Guarantee. *)
  let gua = guarantees |> List.map (fun { C.svar } -> E.mk_var svar) in
  (* Adding mode implications to guarantees. *)
  modes |> List.fold_left (
    fun acc { C.requires ; C.ensures } ->
      (E.mk_impl (conj_of requires) (conj_of ensures)) :: acc
  ) gua
  |> E.mk_and_n
  (* Building actual abstraction. *)
  |> E.mk_impl lhs

(* The property corresponding to at least one mode of a contract being
active. *)
let one_mode_active scope { C.modes } =
  if modes = [] then failwith "one_mode_active asked on mode-less contract" ;
  (* Disjunction of mode requirements. *)
  modes |> List.map (fun { C.requires } -> conj_of requires) |> E.mk_or_n
  (* Building property. *)
  |> property_of_expr
    "_one_mode_active" P.PropUnknown (P.GuaranteeOneModeActive scope)




(* ********************************************************************** *)
(* Constraints from types                                                 *)
(* ********************************************************************** *)

(* Add constraint for subrange if variable is of that type *)
let add_constraints_of_type init terms state_var = 

  (* Get type of state variable *)
  let state_var_type = StateVar.type_of_state_var state_var in

  (* Variable is of integer range type? *)
  if Type.is_int_range state_var_type ||
     Type.is_enum state_var_type  then 

    (* Get bounds of integer range *)
    let l, u = Type.bounds_of_int_range state_var_type in

    (* Constrain values of variable between bounds *)
    Term.mk_leq
      [ Term.mk_num l; 
        Var.mk_state_var_instance
          state_var
          (if init then 
             TransSys.init_base 
           else 
             TransSys.trans_base)
        |> Term.mk_var;
        Term.mk_num u]

    (* Add to terms *)
    :: terms 

  else

    (* No contraints to add*)
    terms
                  


(* ********************************************************************** *)
(* Node calls                                                             *)
(* ********************************************************************** *)

(* Add instance of called node to list of subsystems

   Group instances of the same node together, each has a different
   state variable map and guarding function. *)
let rec add_subsystem' trans_sys instance accum =

  function 

    (* No other instance of this node found: add as a singleton list  *) 
    | [] -> 

      (trans_sys, [instance]) :: accum

    (* Check if there is another instance of this node  *)
    | (trans_sys', inst) as h :: tl -> 

      (* Compare transition systems by name *)
      if TransSys.equal_scope trans_sys trans_sys' then 

        (* Add node instance to previous instances, append remainder of
           list of subsystems and return *)
        List.rev_append
          ((trans_sys, (instance :: inst)) :: accum)
          tl

      else

        (* Keep searching for transition system in tail of list *)
        add_subsystem' 
          trans_sys
          instance
          (h :: accum)
          tl
      
(* Add instance of called node to list of subsystems *)
let add_subsystem
    trans_sys
    pos
    map_up
    map_down
    guard_clock
    subsystems =

  let instance =
    { TransSys.pos; 
      TransSys.map_up; 
      TransSys.map_down; 
      TransSys.guard_clock }
  in

  (* Use recursive function with empty accumulator *)
  add_subsystem'
    trans_sys
    instance
    []
    subsystems


(* Change the bounds of state variables to the ones corresponding to actual
   parameters of the node call *)
let register_call_bound globals map_up sv =
  let bounds =
    try StateVar.StateVarHashtbl.find globals.G.state_var_bounds sv
    with Not_found -> [] in

  let bounds = List.map (fun b -> match b with
      | E.Fixed _ | E.Unbound _ -> b
      | E.Bound e ->
        let t = E.unsafe_term_of_expr e in
        let svs = Term.state_vars_of_term t |> SVS.elements in
        let sigma =
          List.fold_left (fun acc s ->
              assert (StateVar.is_const s);
              let v = Var.mk_const_state_var s in
              try
                let sv' = SVM.find s map_up in
                assert (StateVar.is_const sv');
                let tv' = Var.mk_const_state_var sv' |> Term.mk_var in
                (v, tv') :: acc
              with Not_found -> acc) [] svs
          |> List.rev in
        if sigma = [] then b
        else
          E.Bound (Term.apply_subst sigma t |> E.unsafe_expr_of_term)
    ) bounds in
  StateVar.StateVarHashtbl.add globals.G.state_var_bounds sv bounds



(* Return term and lifted property for node call 

   This factors out node calls with or without an activation
   condition *)
let call_terms_of_node_call mk_fresh_state_var globals
    { N.call_node_name ;
      N.call_pos       ;
      N.call_inputs    ;
      N.call_oracles   ;
      N.call_outputs   ;}
    node_locals
    node_props
    { init_uf_symbol  ;
      trans_uf_symbol ;
      node = {
        N.init_flag ;
        N.instance  ;
        N.inputs    ;
        N.oracles   ;
        N.outputs   ;
        N.locals    ;
        N.props     ;
        N.contract  ;
      }               ;
      stateful_locals ;
      properties      ;
    } =

  (* Initialize map of state variable in callee to instantiated state
     variable in caller *)
  let state_var_map_up, state_var_map_down = 

    (SVM.empty, SVM.empty)

    (* Map actual to formal inputs *)
    |> D.fold2 (
      fun _ state_var inst_state_var (state_var_map_up, state_var_map_down) -> 
         (SVM.add state_var inst_state_var state_var_map_up,
          SVM.add inst_state_var state_var state_var_map_down)
     ) inputs call_inputs

    (* Map actual to formal outputs *)
    |> D.fold2 (
      fun _ state_var inst_state_var (state_var_map_up, state_var_map_down) -> 
         (SVM.add state_var inst_state_var state_var_map_up,
          SVM.add inst_state_var state_var state_var_map_down)
    ) outputs call_outputs

    |> fun (state_var_map_up, state_var_map_down) ->

        (* Map actual to formal oracles *)
        List.fold_left2 (
          fun (state_var_map_up, state_var_map_down) state_var inst_state_var -> 
             (SVM.add state_var inst_state_var state_var_map_up,
              SVM.add state_var inst_state_var state_var_map_down)
        ) (state_var_map_up, state_var_map_down)
          oracles
          call_oracles

  in

  (* Create fresh state variable for each state variable local
     to the called node and add to the respective data
     structures *)
  let node_locals, call_locals, (state_var_map_up, state_var_map_down) = 

    (* Need to preserve the order of the stateful_locals in call_locals *)
    List.fold_right

      (fun state_var (locals, call_locals, (state_var_map_up, state_var_map_down)) -> 

         (* Create a fresh state variable in the caller *)
         let inst_state_var = 
           mk_fresh_state_var
             ?is_const:(Some (StateVar.is_const state_var))
             ?for_inv_gen:(Some true)
             ?inst_for_sv:(Some state_var)
             (StateVar.type_of_state_var state_var)
         in

         N.set_state_var_instance
           inst_state_var call_pos call_node_name state_var;
         
         (* Add fresh state variable to locals of this node, to actual
            input parameters of node call and to map of state variable
            instances *)
         (inst_state_var :: locals,
          inst_state_var :: call_locals,
          (SVM.add state_var inst_state_var state_var_map_up,
           SVM.add inst_state_var state_var state_var_map_down)))

      (* All stateful local variables of the called node

         This includes the init flag and the instance variable. *)
      stateful_locals

      (* Add to local variables of the node, start with empty list of
         variables instantiated at the call, and extend the state
         variable map *)
      (node_locals, [], (state_var_map_up, state_var_map_down))

  in
  
  (* Instantiate all properties of the called node in this node *)
  let node_props = 
    properties |> List.fold_left (
      fun a ({ P.prop_name = n; P.prop_term = t } as p) -> 

        (* Lift name of property *)
        let prop_name =
          lift_prop_name call_node_name call_pos n
        in

        (* Lift state variable of property

          Property is a local variable, thus it has been
          instantiated and is in the map *)
        let prop_term = lift_term state_var_map_up t in

        (* Property is instantiated *)
        let prop_source = 
          P.Instantiated (I.to_scope call_node_name, p)
        in

        (* Property status is unknown *)
        let prop_status = P.PropUnknown in

        (* Create and append property *)
        { P.prop_name ;
          P.prop_source ;
          P.prop_term ;
          P.prop_status } :: a
    ) node_props
  in

  (* Instantiate assumptions from contracts in this node. *)
  let node_props = match contract with
    | None -> node_props
    | Some contract -> (
      subrequirements_of_contract
        call_pos (I.to_scope call_node_name) state_var_map_up contract
    ) @ node_props
  in

  (* Return actual parameters of initial state constraint at bound in
     the correct order *)
  let init_params_of_bound term_of_state_var =
    List.map 
      term_of_state_var
      ((D.values call_inputs) @ 
       call_oracles @ 
       (D.values call_outputs) @
       call_locals)
  in

  (* Return actual parameters of transition relation at bound in the
     correct order *)
  let trans_params_of_bound term_of_state_var pre_term_of_state_var =
    init_params_of_bound term_of_state_var @
    List.map 
      pre_term_of_state_var
      ((List.filter 
          (fun sv -> StateVar.is_const sv |> not) 
          ((D.values call_inputs) @ 
           D.values call_outputs @
           call_locals)))
  in

  (* Term for initial state constraint at initial state *)
  let init_call_term =
    init_params_of_bound
      (E.base_term_of_state_var TransSys.init_base)

    |> Term.mk_uf init_uf_symbol

  in

  (* Term for initial state constraint at current state *)
  let init_call_term_trans = 
    init_params_of_bound
      (E.cur_term_of_state_var TransSys.trans_base)

    |> Term.mk_uf init_uf_symbol

  in

  (* Term for transition relation at current state *)
  let trans_call_term =
    trans_params_of_bound
      (E.cur_term_of_state_var TransSys.trans_base)
      (E.pre_term_of_state_var TransSys.trans_base)

    |> Term.mk_uf trans_uf_symbol

  in

  (* apply subsitutions on bounds also *)
  LustreIndex.iter (fun _ ->
      register_call_bound globals state_var_map_up) call_inputs;
  LustreIndex.iter (fun _ ->
      register_call_bound globals state_var_map_up) call_outputs;
  List.iter (register_call_bound globals state_var_map_up) call_oracles;
  List.iter (register_call_bound globals state_var_map_up) call_locals;
  
  (* Return information to build constraint for node call with or
     without activation condition *)
  state_var_map_up, 
  state_var_map_down, 
  node_locals, 
  node_props, 
  call_locals,
  init_call_term, 
  init_call_term_trans,
  trans_call_term
  

(* Add constraints from node calls to initial state constraint and
   transition relation *)
let rec constraints_of_node_calls 
  mk_fresh_state_var
    globals
  trans_sys_defs
  node_locals
  node_init_flags
  node_props 
  subsystems
  init_terms
  trans_terms
= function

  (* Definitions for all node calls created, return *)
  | [] -> (
    subsystems, 
    node_locals, 
    node_init_flags, 
    node_props, 
    init_terms, 
    trans_terms
  )

  (* Node call without an activation condition or restart *)
  | { N.call_pos; N.call_node_name; N.call_cond = [] }
    as node_call :: tl ->

    (* Get generated transition system of callee *)
    let { trans_sys } as node_def =
      try I.Map.find call_node_name trans_sys_defs 
      (* Fail if transition system for node not found *)
      with Not_found -> assert false
    in

    let 
      state_var_map_up,
      state_var_map_down,
      node_locals,
      node_props,
      _,
      init_term,
      _,
      trans_term
    =
      (* Create node call *)
      call_terms_of_node_call
        mk_fresh_state_var
        globals
        node_call
        node_locals
        node_props
        node_def
    in

    (* Add node instance to list of subsystems *)
    let subsystems =
      add_subsystem
        trans_sys
        call_pos
        state_var_map_up
        state_var_map_down

        (* No guarding necessary when instantiating term, because
           this node instance does not have an activation
           condition *)
        (fun _ t -> t)

        subsystems
    in

    (* Continue with next node calls *)
    constraints_of_node_calls 
      mk_fresh_state_var
      globals
      trans_sys_defs
      node_locals
      node_init_flags
      node_props
      subsystems
      (init_term :: init_terms)
      (trans_term :: trans_terms)
      tl

  (* Node call with restart condition *)
  | { N.call_pos; N.call_node_name; N.call_cond = [N.CRestart restart] }
    as node_call :: tl ->

    (* Get generated transition system of callee *)
    let { trans_sys } as node_def =
      try I.Map.find call_node_name trans_sys_defs 
      (* Fail if transition system for node not found *)
      with Not_found -> assert false
    in

    let state_var_map_up, state_var_map_down, node_locals, node_props, _,
        init_term, _, trans_term =
      (* Create node call *)
      call_terms_of_node_call
        mk_fresh_state_var globals node_call node_locals node_props node_def
    in

    (* Add node instance to list of subsystems *)
    let subsystems =
      add_subsystem trans_sys call_pos state_var_map_up state_var_map_down
        (* No guarding necessary when instantiating term, because this node
           instance does not have an activation condition *)
        (fun _ t -> t)
        subsystems
    in

    let restart_trans = E.cur_term_of_state_var TransSys.trans_base restart in
    (* Reset state of node to initial state when restart condition is true *)
    let trans_term = Term.mk_ite restart_trans
        (Term.bump_state Numeral.(TransSys.trans_base - E.cur_offset) init_term)
        trans_term in
    
    (* Continue with next node calls *)
    constraints_of_node_calls 
      mk_fresh_state_var
      globals
      trans_sys_defs
      node_locals
      node_init_flags
      node_props
      subsystems
      (init_term :: init_terms)
      (trans_term :: trans_terms)
      tl


  (* Node call with activation condition *)
  | { N.call_pos; 
      N.call_node_name; 
      N.call_cond = N.CActivate clock :: other_conds;
      N.call_inputs;
      N.call_outputs; 
      N.call_defaults } as node_call :: tl -> 

    (* Get generated transition system of callee *)
    let { node = { N.inputs; }; trans_sys; init_flags } as node_def =

      try 

        I.Map.find call_node_name trans_sys_defs 

      (* Fail if transition system for node not found *)
      with Not_found -> assert false

    in


    (* Create shadow variable for each non-constant input *)
    let 
      
      (* Add shadow state variable to local variables, return term
         at previous instant, equation with corresponding inputs,
         and equation with previous state value *)
      (shadow_inputs,
       node_locals,
       propagate_inputs_init, 
       propagate_inputs_trans, 
       interpolate_inputs) =

      D.fold2
        (fun
          formal_idx 
          formal_sv 
          actual_sv
          (shadow_inputs, 
           node_locals,
           propagate_inputs_init, 
           propagate_inputs_trans, 
           interpolate_inputs) ->

          (* Skip over constant formal inputs *)
          if StateVar.is_const formal_sv then 

            (D.add formal_idx formal_sv shadow_inputs, 
             node_locals,
             propagate_inputs_init, 
             propagate_inputs_trans, 
             interpolate_inputs )

          else

            (* Create fresh shadow variable for input *)
            let shadow_sv = 
              mk_fresh_state_var
                ?is_const:None
                ?for_inv_gen:(Some false)
                ?inst_for_sv:(Some formal_sv)
                (StateVar.type_of_state_var formal_sv) 
            in

            (* Shadow variable takes value of input *)
            let p_i = 
              Term.mk_eq
                [E.base_term_of_state_var TransSys.init_base actual_sv; 
                 E.base_term_of_state_var TransSys.init_base shadow_sv]
            in

            (* Shadow variable takes value of input *)
            let p_t = 
              Term.mk_eq
                [E.cur_term_of_state_var TransSys.trans_base actual_sv; 
                 E.cur_term_of_state_var TransSys.trans_base shadow_sv]
            in

            (* Shadow variable takes its previous value *)
            let i = 
              Term.mk_eq
                [E.cur_term_of_state_var TransSys.trans_base shadow_sv; 
                 E.pre_term_of_state_var TransSys.trans_base shadow_sv]
            in

            (* Add shadow variable and equations to accumulator *)
            (D.add formal_idx shadow_sv shadow_inputs,
             shadow_sv :: node_locals,
             p_i :: propagate_inputs_init, 
             p_t :: propagate_inputs_trans, 
             i :: interpolate_inputs))

        inputs
        call_inputs

        (D.empty, node_locals, [], [], [])

    in

    let 

      state_var_map_up, 
      state_var_map_down, 
      node_locals, 
      node_props, 
      call_locals,
      init_term, 
      init_term_trans, 
      trans_term =

      call_terms_of_node_call
        mk_fresh_state_var
        globals
        (* Modify node call to use shadow inputs *)
        { node_call with N.call_inputs = shadow_inputs }
        node_locals
        node_props
        node_def
    in

    (* Add restart conditions if any *)
    let trans_term = match other_conds with
      | [] -> trans_term
      | [N.CRestart restart] ->
        let restart_trans =
          E.cur_term_of_state_var TransSys.trans_base restart in
        (* Reset state of node to initial state when restart condition is
           true *)
        Term.mk_ite restart_trans
          (Term.bump_state
             Numeral.(TransSys.trans_base - E.cur_offset) init_term)
          trans_term
      | _ -> assert false
    in

    
    let clock_init = 
      E.base_term_of_state_var TransSys.init_base clock 
    in

    let clock_trans = 
      E.cur_term_of_state_var TransSys.trans_base clock 
    in

    let clock_prop = 
      E.cur_term_of_state_var TransSys.prop_base clock 
    in

    let clock_trans_pre = 
      E.pre_term_of_state_var TransSys.trans_base clock 
    in

    let has_ticked =
      mk_fresh_state_var
        ?is_const:None
        ?for_inv_gen:(Some false)
        ?inst_for_sv:(Some clock)
        Type.t_bool
    in

    let node_locals = 
      has_ticked :: node_locals
    in

    let has_ticked_init = 
      E.base_term_of_state_var TransSys.init_base has_ticked
    in

    let has_ticked_trans = 
      E.cur_term_of_state_var TransSys.trans_base has_ticked
    in

    let has_ticked_trans_pre = 
      E.pre_term_of_state_var TransSys.trans_base has_ticked
    in

    let init_flags = 
      List.map (fun sv -> SVM.find sv state_var_map_up) init_flags
    in

    let init_flags_init =
      List.map
        (E.base_term_of_state_var TransSys.init_base) 
        init_flags
    in

    let init_term = 

      Term.mk_and 

        ([
          
          (* [has_ticked] is false in the first instant, because
             it becomes true only after the first clock tick. *)
          Term.negate has_ticked_init;
          
          (* Propagate input values to shadow variables on clock
             tick *)
          Term.mk_implies 
            [clock_init;
             Term.mk_and propagate_inputs_init];
          
          (* Initial state constraint on clock tick *)
          Term.mk_implies [clock_init; init_term]
            
        ] @

          (match call_defaults with
            
            (* No defaults for outputs *)
            | None -> 

              (* Init flags are false if clock is not ticking *)
              [Term.mk_implies 
                 [Term.mk_not clock_init;
                  Term.mk_and init_flags_init]]

            (* Defaults for outputs *)
            | Some d -> 

              (* Init flags are true and defaults for outputs if no
                 clock tick *)
              [Term.mk_implies 
                 [Term.mk_not clock_init;
                  Term.mk_and
                    (D.fold2
                       (fun _ sv { E.expr_init } accum ->
                          Term.mk_eq 
                            [E.base_term_of_state_var TransSys.init_base sv;
                             E.base_term_of_expr TransSys.init_base expr_init] :: 
                          accum)
                       call_outputs
                       d
                       init_flags_init)]]))
          
    in

    let trans_term =
      Term.mk_and
        [

          (* has_ticked flag becomes true in the instant after
             the first clock tick and stays true *)
          Term.mk_eq 
            [has_ticked_trans;
             Term.mk_or
               [has_ticked_trans_pre; 
                clock_trans_pre]];

          (* Propagate input values to shadow variables on clock
             tick *)
          Term.mk_implies 
            [clock_trans;
             Term.mk_and propagate_inputs_trans];

          (* Interpolate input values in shadow variable between
             clock ticks *)
          Term.mk_implies 
            [Term.mk_not clock_trans; 
             Term.mk_and interpolate_inputs];

          (* Transition relation with true activation condition
               on the first clock tick *)
          Term.mk_implies
            [Term.mk_and 
               [clock_trans; Term.negate has_ticked_trans];
             init_term_trans];

          (* Transition relation with true activation condition
             on following clock ticks *)
          Term.mk_implies
            [Term.mk_and
               [clock_trans; has_ticked_trans];
             trans_term];

          (* Transition relation with false activation
             condition *)
          Term.mk_implies 
            [Term.mk_not clock_trans;
             Term.mk_and 
               (List.fold_left
                  (fun accum state_var ->
                     Term.mk_eq 
                       [E.cur_term_of_state_var
                          TransSys.trans_base 
                          state_var; 
                        E.pre_term_of_state_var
                          TransSys.trans_base
                          state_var] :: 
                     accum)
                  []
                  call_locals
                |> D.fold
                  (fun _ state_var accum -> 
                     Term.mk_eq 
                       [E.cur_term_of_state_var
                          TransSys.trans_base 
                          state_var; 
                        E.pre_term_of_state_var
                          TransSys.trans_base
                          state_var] :: 
                     accum)
                  call_outputs) ]

        ]

    in
    
    
    (* Guard lifted property with activation condition of node *)
    let node_props = 
      List.map
        (fun ({ P.prop_term } as p) -> 
           { p with P.prop_term = Term.mk_implies [clock_prop; prop_term] })
        node_props
    in

    (* Add node instance as subsystem *)
    let subsystems =
      add_subsystem
        trans_sys
        call_pos
        state_var_map_up
        state_var_map_down
        (fun i t ->  
           Term.mk_implies
             [Var.mk_state_var_instance clock i
              |> Term.mk_var; 
              t])

        subsystems
    in

    constraints_of_node_calls
      mk_fresh_state_var
      globals
      trans_sys_defs
      node_locals
      (init_flags @ node_init_flags)
      node_props
      subsystems
      (init_term :: init_terms)
      (trans_term :: trans_terms)
      tl


  | _ -> assert false


(* Add constraints from assertions to initial state constraint and
   transition relation *)
let rec constraints_of_asserts init_terms trans_terms = function

  (* All assertions consumed, return term for initial state
     constraint and transition relation *)
  | [] -> (init_terms, trans_terms)
          
  (* Assertion with term for initial state and term for transitions *)
  | { E.expr_init; E.expr_step } :: tl ->

     (* Term for assertion in initial state *)
    let init_term = E.base_term_of_expr TransSys.init_base expr_init
                    |> Term.convert_select in 

     (* Term for assertion in step state *)
    let trans_term = E.cur_term_of_expr TransSys.trans_base expr_step
                     |> Term.convert_select in 

     (* Add constraint unless it is true *)
     let init_terms = 
      if Term.equal init_term Term.t_true then init_terms
      else init_term :: init_terms in

     (* Add constraint unless it is true *)
     let trans_terms = 
      if Term.equal trans_term Term.t_true then trans_terms
      else trans_term :: trans_terms in

    (* Continue with next assertions *)
    constraints_of_asserts init_terms trans_terms tl


module MBounds = Map.Make (struct
    type t = E.expr E.bound_or_fixed list
    let compare_bounds b1 b2 = match b1, b2 with
      | E.Fixed e1, E.Fixed e2
      | E.Bound e1, E.Bound e2
      | E.Unbound e1, E.Unbound e2 -> E.compare_expr e1 e2
      | E.Fixed _, _ -> -1
      | _, E.Fixed _ -> 1
      | E.Unbound _, _ -> 1
      | _, E.Unbound _ -> -1
    let compare l1 l2 =
      let n1, n2 = List.length l1, List.length l2 in
      let c = n2 - n1 in
      if c <> 0 then c else
        let rec cmp = function
          | b1 :: r1, b2 :: r2 ->
            let c = compare_bounds b1 b2 in
            if c <> 0 then c else cmp (r1, r2)
          | [], [] -> 0
          | _ -> assert false
        in
        cmp (l1, l2)
  end)


(* Add constraints from equations to initial state constraint and
   transition relation *)
let rec constraints_of_equations_wo_arrays
    eq_bounds init stateful_vars terms lets = function 

  (* Constraints for all equations generated *)
  | [] -> terms, lets, eq_bounds

  (* Stateful variable must have an equational constraint *)
  | ((state_var, []), { E.expr_init; E.expr_step }) :: tl 
    when List.exists (StateVar.equal_state_vars state_var) stateful_vars -> 

    (* Equation for stateful variable *)
    let def = 
      Term.mk_eq 
        (if init then 
           (* Equation for initial constraint on variable *)
           [E.base_term_of_state_var TransSys.init_base state_var; 
            E.base_term_of_expr TransSys.init_base expr_init] 
         else
           (* Equation for transition relation on variable *)
           [E.cur_term_of_state_var TransSys.trans_base state_var; 
            E.cur_term_of_expr TransSys.trans_base expr_step])
      (* Convert select operators to uninterpreted functions *)
      |> Term.convert_select
    in

    (* Add terms of equation *)
    constraints_of_equations_wo_arrays
      eq_bounds init stateful_vars (def :: terms) lets tl


  (* Can define state variable with a let binding *)
  | ((state_var, []), ({ E.expr_init; E.expr_step } as expr)) :: tl ->

    (* Let binding for stateless variable, in closure form *)
    let let_closure =
      Term.mk_let 
        (if init then 
           (* Binding for the variable at the base instant only *)
           [(E.base_var_of_state_var TransSys.init_base state_var, 
             E.base_term_of_expr TransSys.init_base expr_init)] 
         else
           (* Binding for the variable at the current instant *)
           (E.cur_var_of_state_var TransSys.trans_base state_var, 
            E.cur_term_of_expr TransSys.trans_base expr_step) :: 
           (if 
             (* Does the state variable occur at the previous
                instant? *)
             try
             Term.state_vars_at_offset_of_term 
               Numeral.(TransSys.trans_base |> pred) 
               (Term.mk_and terms)
             |> SVS.mem state_var  
             with Invalid_argument _ -> true

              
            then
              ((* Definition must not contain a [pre] operator, otherwise we'd
                  have a double [pre]. The state variable is not stateless in
                  this case, and we should not be here. *)
                assert (not (E.has_pre_var E.base_offset expr));
                (* Binding for the variable at the previous instant *)
                [(E.pre_var_of_state_var TransSys.trans_base state_var, 
                  E.pre_term_of_expr TransSys.trans_base expr_step)])
            else (* No binding for the variable at the previous instant
                    necessary *)
              [])
           )
    in

    (* Start with singleton lists of let-bound terms *)
    constraints_of_equations_wo_arrays
      eq_bounds init stateful_vars terms (let_closure :: lets) tl

  (* Array state variable *)
  | (((state_var, bounds), { E.expr_init; E.expr_step }) as eq) :: tl -> 

    let other_eqs = try MBounds.find bounds eq_bounds with Not_found -> [] in

    (* map equation to its bounds for future treatment and continue *)
    let eq_bounds = MBounds.add bounds (eq :: other_eqs) eq_bounds in
    
    constraints_of_equations_wo_arrays
      eq_bounds init stateful_vars terms lets tl



(* create quantified (or no) constraints for recursive arrays definitions *)
let constraints_of_arrays init terms eq_bounds =

    (* Return the i-th index variable *)
  let index_var_of_int i = E.var_of_expr (E.mk_index_var i) in

    (* Add quantifier or let binding for indexes of variable *)
  let add_bounds term bounds =
    let term, quant_v, _ =
      List.fold_left (fun (term, quant_v, i) ->
          let v = index_var_of_int i in
          function
          | E.Fixed e ->
            Term.mk_let [v, E.unsafe_term_of_expr e] term, quant_v, pred i

          | E.Bound e when Flags.Arrays.inline () && E.is_numeral e ->
            (* inline if static bound and option given *)
            let b = E.numeral_of_expr e |> Numeral.to_int in
            let cj = ref [] in
            for x = (b - 1) downto 0 do
              cj := Term.mk_let [v, Term.mk_num_of_int x] term :: !cj
            done;
            Term.mk_and !cj, quant_v, pred i

          | E.Bound e ->
            let term =
              if Flags.Arrays.recdef () then term
              else
                let te = E.unsafe_term_of_expr e
                         |> fun t -> if init then t
                            else Term.bump_state Numeral.one t in
                Term.(
                  mk_implies [
                    mk_leq [mk_num Numeral.zero; mk_var v; 
                            mk_minus [te; mk_num Numeral.one]];
                    term])
            in
            term, v :: quant_v, pred i

          | E.Unbound _ ->
            (* let v' = Term.free_var_of_term (E.unsafe_term_of_expr v) in *)
            term, v :: quant_v, pred i
                             
        ) (term, [], List.length bounds - 1) bounds
    in

    match List.rev quant_v with
    | [] -> term
    | qvars -> Term.mk_forall ~fundef:(Flags.Arrays.recdef ()) quant_v term

    in
  
  
  MBounds.fold (fun bounds eqs terms ->
      let cstrs_eqs =
        List.map (function
            | (state_var, bounds), { E.expr_init; E.expr_step } ->
              (* Array state variable term *)
              let sv_term =
                if init then E.base_term_of_state_var TransSys.init_base state_var
                else E.cur_term_of_state_var TransSys.trans_base state_var
              in
              (* Select array *)
              let select_term, _ =
                List.fold_left
                  (fun (st, i) _ ->
                     Term.mk_select st (Term.mk_var (index_var_of_int i)),
                     succ i)
                  (sv_term, 0)
             bounds 
    in
    (* Assign value to array position *)
              (Term.mk_eq 
                 [select_term;
                  if init then 
                    (* Expression at base instant *)
                    E.base_term_of_expr TransSys.init_base expr_init
                  else
                    (* Expression at current instant *)
                    E.cur_term_of_expr TransSys.trans_base expr_step]
                 (* Convert select operators to uninterpreted functions *)
              ) |> Term.convert_select
          ) eqs
      in

      (* group constraints under same quantifier when not using recursive
         encoding *)
      let cstrs =
        if Flags.Arrays.recdef () then cstrs_eqs
        else [Term.mk_and cstrs_eqs] in
      
      (* Wrap equations in let binding and/or quantifiers for indexes and add
         definitions to terms *)        
      List.fold_left (fun terms cstr ->
            add_bounds cstr bounds :: terms
        ) terms cstrs
           
    ) eq_bounds terms              
           
           
let constraints_of_equations init stateful_vars terms equations =
        
  (* make constraints for equations which do not redefine arrays first *)
  let terms, lets, eq_bounds =
    constraints_of_equations_wo_arrays
      MBounds.empty init stateful_vars terms [] equations
    in

  (* then make constraints for recursive arrays so as to merge quantifiers as
     much as possible *)
  let terms = constraints_of_arrays init terms eq_bounds in

  if lets = [] then terms
  else
    (* Apply let bindings *)
    [List.fold_left (fun t let_bind -> let_bind t)
       (Term.mk_and terms) (List.rev lets)
     |> Term.convert_select]


let rec trans_sys_of_node'
  globals
  top_name
  analysis_param
  trans_sys_defs
  output_input_dep
  nodes
= function

  (* Transition system for all nodes created *)
  | [] -> trans_sys_defs

  (* Create transition system for top node *)
  | node_name :: tl ->

    (* Transition system for node has been created and added to
       accumulator meanwhile? *)
    if I.Map.mem node_name trans_sys_defs then

      (* Continue with next transition systems *)
      trans_sys_of_node'
        globals
        top_name
        analysis_param
        trans_sys_defs 
        output_input_dep
        nodes
        tl

    (* Transition system has not been created *)
    else

      (* Node to create a transition system for *)
      let { N.instance;
            N.init_flag;
            N.inputs;
            N.oracles;
            N.outputs;
            N.locals;
            N.equations;
            N.calls;
            N.asserts;
            N.props;
            N.contract;
            N.is_function } as node =

        try 

          (* Find node in abstract or implementation nodes by name *)
          N.node_of_name node_name nodes

        with Not_found ->

          (* Node must be in the list of nodes *)
          raise
            (Invalid_argument
               (Format.asprintf 
                  "trans_sys_of_node: node %a not found"
                  (I.pp_print_ident false) node_name))

      in
        
      (* Scope of node name *)
      let scope = [I.string_of_ident false node_name] in

      (* Create a fresh state variable *)
      let mk_fresh_state_var
          ?is_const
          ?for_inv_gen
          ?inst_for_sv
          state_var_type =

        (* Increment counter for fresh state variables *)
        let index = index_of_scope scope in

        (* Create state variable *)
        let fsv =
          StateVar.mk_state_var
            ~is_input:false
            ?is_const:is_const
            ?for_inv_gen:for_inv_gen
            ((I.push_index I.inst_ident index) 
             |> I.string_of_ident true)
            (N.scope_of_node node @ I.reserved_scope)
            state_var_type
        in

          (* Register bounds *)
        let bounds = match inst_for_sv with
          | None -> []
          | Some sv ->
            try StateVar.StateVarHashtbl.find globals.G.state_var_bounds sv
            with Not_found -> []
        in
          StateVar.StateVarHashtbl.add globals.G.state_var_bounds fsv bounds;
          
          fsv
          
      in

      (* Subnodes for which we have not created a transition
         system

         Collect only the nodes to add here, thus we can eliminate
         duplicates from tl'. A node may need to appear in both tl'
         and tl. *)
      let tl' = 

        List.fold_left 
          (fun accum { N.call_node_name } -> 
             if 

               (* Transition system for node created? *)
               I.Map.mem call_node_name trans_sys_defs || 

               (* Node already pushed to stack before this node? *)
               List.exists (I.equal call_node_name) accum

             then 

               (* Continue with stack unchanged *)
               accum

             else

               (* Push node to top of stack *)
               call_node_name :: accum)

          []
          calls

      in

      (* Are there subnodes for which a transition system needs to
         be created first? *)
      match tl' with

        (* Some transitions systems of called nodes have not been
           created *)
        | _ :: _ -> 

          (* We could check here that the call graph does not have
             cycles, although that should not be allowed as long as
             we don't accept recursive calls in Lustre. *)

          (* Recurse to create transition system for called nodes,
             then return to this node *)
          trans_sys_of_node'
            globals
            top_name
            analysis_param
            trans_sys_defs
            output_input_dep
            nodes
            (tl' @ node_name :: tl)

        (* All transitions systems of called nodes have been
           created *)
        | [] ->


          (* If node is a function, create a UF `f` for each output. Also,
          create the term `(= (f <inputs>) output)` to add it to `init` and
          `trans`. *)
          let function_ufs, function_constraints_at_0 =
            if not is_function then [], [] else (
              let inputs = D.values inputs in
              let type_of = StateVar.type_of_state_var in
              let term_0_of svar =
                Var.mk_state_var_instance svar Numeral.zero
                |> Term.mk_var
              in
              let input_types, input_terms_at_0 =
                inputs
                |> List.rev
                |> List.fold_left (
                  fun (types, terms) input ->
                    (* Retrieving type of input. *)
                    type_of input :: types,
                    (* Creating term at 0. *)
                    term_0_of input :: terms
                ) ([], [])
              in

              D.values outputs
              |> List.fold_left (
                fun (ufs, eqs) output ->
                  let uf_name =
                    Format.asprintf "%a.%s.%s"
                      Scope.pp_print_scope scope
                      (StateVar.name_of_state_var output)
                      Lib.ReservedIds.function_of_inputs
                  in
                  let uf =
                    UfSymbol.mk_uf_symbol
                      uf_name input_types (type_of output)
                  in
                  uf :: ufs,
                  Term.mk_eq [
                    term_0_of output ;
                    Term.mk_uf uf input_terms_at_0
                  ] :: eqs
              ) ([], [])
            )
          in


          (* Filter assumptions for this node's assumptions *)
          let node_assumptions = 
            A.param_assumptions_of_scope analysis_param scope
          in


          (* ****************************************************** *)
          (* Assertions from contracts and init flag                *)

          (* Start with asserts and properties for contracts *)
          let contract_asserts, properties = match contract with
            | None -> [], []
            | Some contract ->

              (* Add requirements to invariants if node is the top node *)
              let contract_asserts, properties = 
                if I.equal node_name top_name then
                  (* Node is top, forcing contract assumption. *)
                  [ assumption_of_contract contract ],
                  (* Add property for completeness of modes if top node is
                    abstract. *)
                  if A.param_scope_is_abstract analysis_param scope then
                    [ one_mode_active scope contract ]
                  else []
                else
                  [], []
              in

              (* Add mode implications to invariants if node is abstract,
                 otherwise add ensures as properties *)
              if A.param_scope_is_abstract analysis_param scope then
                abstraction_of_contract contract :: contract_asserts,
                properties 
              else
                contract_asserts,
                guarantees_of_contract scope contract @ properties
          in

          (* Initial state constraint *)
          let init_terms = 

            (* Init flag is true on first tick of node *)
            E.base_term_of_state_var TransSys.init_base init_flag :: 

            (* Add invariants from contracts as assertions *)
            List.map
              (E.base_term_of_t TransSys.init_base)
              contract_asserts

            (* Add functional constraints on ouputs if any. *)
            |> List.rev_append function_constraints_at_0

          in

          (* Transition relation *)
          let trans_terms = 

            (* Init flag becomes and stays false at the second
               tick *)
            (E.cur_term_of_state_var TransSys.trans_base init_flag
             |> Term.negate) :: 

            (* Add invariants from contracts as assertions *)
            List.map
              (E.cur_term_of_t TransSys.trans_base)
              contract_asserts

            (* Add functional constraints on ouputs if any. *)
            |> List.rev_append (
              (* Bump to `1`. *)
              function_constraints_at_0
              |> List.map (Term.bump_state Numeral.one)
            )

          in


          (* ****************************************************** *)
          (* Assertions from types                                  *)

          let all_state_vars = 
            (D.values inputs) @
            oracles @
            (D.values outputs) @ 
            (List.concat (List.map D.values locals))
          in

          let init_terms = 
            List.fold_left
              (add_constraints_of_type true)
              init_terms
              all_state_vars
          in

          let trans_terms = 
            List.fold_left
              (add_constraints_of_type false)
              trans_terms
              all_state_vars
          in

          (* ****************************************************** *)
          (* Node calls 

             We must add node calls before equations so that local
             variables can be let bound in
             {!constraints_of_equations}.                           *)

          (* Instantiated state variables and constraints from node
             calls *)
          let
            subsystems, 
            lifted_locals, 
            init_flags,
            lifted_props, 
            init_terms, 
            trans_terms
          =
            constraints_of_node_calls
              mk_fresh_state_var
              globals
              trans_sys_defs
              []  (* No lifted locals *)
              [init_flag]
              []  (* No lifted properties *)
              []  (* No subsystems *)
              init_terms
              trans_terms
              calls
          in

          (* Add lifted properties *)
          let properties = properties @ lifted_props in

          (* ****************************************************** *)
          (* Assertions 

             We must add contracts before equations so that local
             variables can be let bound in
             {!constraints_of_equations}.                           *)

          (* Constraints from assertions *)
          let init_terms, trans_terms = 
              constraints_of_asserts init_terms trans_terms asserts in


          (* ****************************************************** *)
          (* Equations                                              *)

          (* Stateful variables in node, including state
             variables for node instance, first tick flag, and state
             variables capturing outputs of node calls *)
          let stateful_vars = 
            init_flag ::
              (N.stateful_vars_of_node node |> SVS.elements)
              @ lifted_locals in


          let global_consts =
            (* Format.eprintf "Global constants: %d@." *)
            (*   (List.length globals.G.free_constants); *)
            List.fold_left (fun acc (_, vt) ->
                D.fold (fun _ v acc ->
                    (* Format.eprintf "Gobal constant: %a@." Var.pp_print_var v; *)
                    v :: acc) vt acc
              ) [] globals.G.free_constants
            |> List.rev
          in
          
          let global_consts_sv =
            List.map Var.state_var_of_state_var_instance global_consts
            |> SVS.of_list in
          let stateful_vars = List.filter (fun sv ->
              not (SVS.mem sv global_consts_sv)
            ) stateful_vars
          in
          
          (* Order initial state equations by dependency and
             generate terms *)
          let init_terms, node_output_input_dep_init =
            S.order_equations true output_input_dep node
              |> (fun (e, d) ->
               constraints_of_equations
                    true stateful_vars init_terms (List.rev e), d)
          in

          (* Order transition relation equations by dependency and
             generate terms *)
          let trans_terms, node_output_input_dep_trans =
            S.order_equations false output_input_dep node
              |> (fun (e, d) ->
               constraints_of_equations
                    false stateful_vars trans_terms (List.rev e), d)
          in

          (* ****************************************************** *)
          (* Properties                                         

             We can only add properties after node calls, because
             properties may have been lifted from calls.            *)

          (* Create properties from annotations *)
          let properties = 

            (* Property status is unknown *)
            let prop_status = P.PropUnknown in

            (* Iterate over each property annotation *)
            List.map (
              fun (state_var, prop_name, prop_source) -> 

              (* Property is just the state variable *)
              let prop_term =
                E.cur_term_of_state_var
                  TransSys.prop_base
                  state_var
              in

              { P.prop_name; 
                P.prop_source; 
                P.prop_term;
                P.prop_status }
            ) props
              
            (* Add to existing properties *)
            @ properties 

          in

          (* Extract requirements. *)
          let mode_requires = ass_and_mode_requires_of_contract contract in

          (* ****************************************************** *)
          (* Turn assumed properties into assertions                *)

          (* Make assumed properties assertions *)
          let init_terms, trans_terms, properties = 

            (* Iterate over each property annotation *)
            List.fold_left
              (fun 
                (init_terms, trans_terms, properties)
                ({ P.prop_name; 
                   P.prop_source; 
                   P.prop_term;
                   P.prop_status } as p) -> 

                if 

                  (* Property is assumed invariant? *)
                  List.exists (Term.equal prop_term) node_assumptions

                then

                  (* Bump term to offset of initial state constraint *)
                  let prop_term_init = 
                    Term.bump_state
                      Numeral.(TransSys.init_base - TransSys.prop_base)
                      prop_term
                  in

                  (* Bump term to offset of transition relation *)
                  let prop_term_trans = 
                    Term.bump_state
                      Numeral.(TransSys.trans_base - TransSys.prop_base)
                      prop_term
                  in

                  (* Add property as assertion *)
                  (prop_term_init :: init_terms,
                   prop_term_trans :: trans_terms,
                   properties)

                else

                  (* Add to properties *)
                  (init_terms,
                   trans_terms,
                   p :: properties))

              (init_terms, trans_terms, [])

              properties

          in

          (* ****************************************************** *)
          (* Signatures of predicates                               *)

          (* State variables that are inputs, outputs or oracles and
             thus have instances in each caller *)
          let signature_state_vars = 
            (D.values inputs) @ 
            oracles @
            (D.values outputs)
          in

          (* Stateful variables that are not inputs, outputs or
             oracles, and must be instantiated in each caller *)
          let stateful_locals =
            List.filter
              (fun sv -> 
                 not
                   (List.exists
                      (fun sv' -> StateVar.equal_state_vars sv sv')
                      signature_state_vars))
              stateful_vars
          in

            (* State variables in the signature of the initial state constraint
               in correct order *)
          let signature_state_vars = 
            signature_state_vars @ stateful_locals
          in

          (* Formal parameters of initial state constraint *)
          let init_formals = 
            List.map
              (fun sv -> 
                 Var.mk_state_var_instance sv TransSys.init_base)
              signature_state_vars
          in

            (* Create uninterpreted symbol for initial state predicate *)
          let init_uf_symbol = 
            UfSymbol.mk_uf_symbol
              (Format.asprintf
                 "%s_%a_%d"
                 Ids.init_uf_string
                 (LustreIdent.pp_print_ident false) node_name
                 (A.info_of_param analysis_param).A.uid)
              (List.map Var.type_of_var init_formals)
              Type.t_bool
          in

          (* Create instances of state variables in signature *)
          let trans_formals = 

            (* All state variables at the current instant *)
            List.map 
              (fun sv ->
                 Var.mk_state_var_instance sv TransSys.trans_base)
              signature_state_vars @

              (* Not constant state variables at the previous instant *)
            List.map 
              (fun sv -> 
                 Var.mk_state_var_instance 
                   sv
                   (TransSys.trans_base |> Numeral.pred))
              (List.filter
                 (fun sv -> not (StateVar.is_const sv)) 
                 signature_state_vars)
          in

            (* Create uninterpreted symbol for transition relation predicate *)
          let trans_uf_symbol = 
            UfSymbol.mk_uf_symbol
              (Format.asprintf
                 "%s_%a_%d"
                 Ids.trans_uf_string
                 (LustreIdent.pp_print_ident false) node_name
                 (A.info_of_param analysis_param).A.uid)
              (List.map Var.type_of_var trans_formals)
              Type.t_bool
          in

          (* UFs of the system. *)
          let ufs = function_ufs in
          
          
          (* ****************************************************** *)
          (* Create transition system                               *)
          (* ****************************************************** *)

          (* Create transition system *)
          let trans_sys, _ = 
            TransSys.mk_trans_sys 
              [I.string_of_ident false node_name]
              None (* instance_state_var *)
              init_flag
              [] (* global_state_vars *)
              (signature_state_vars)
              globals.G.state_var_bounds
              global_consts
              ufs
              init_uf_symbol
              init_formals
              (Term.mk_and init_terms)
              trans_uf_symbol
              trans_formals
              (Term.mk_and trans_terms)
              subsystems
              properties
              mode_requires
              [] (* One-state invariants *)
              [] (* Two-state invariants *)
<<<<<<< HEAD
          in                

=======
          in

(*
          Format.printf "%a@." TransSys.pp_print_trans_sys trans_sys;
*)
>>>>>>> f5a7ccc7
          trans_sys_of_node'
            globals
            top_name
            analysis_param
            (I.Map.add 
               node_name
               { node;
                 trans_sys;
                 init_uf_symbol;
                 trans_uf_symbol;
                 stateful_locals;
                 init_flags;
                 properties }
               trans_sys_defs)
            ((node_name, 
              (node_output_input_dep_init, node_output_input_dep_trans))
             :: output_input_dep)
            nodes
            tl
          

let trans_sys_of_nodes
    ?(preserve_sig = false)
    globals
    subsystem analysis_param
=
  let { A.top; A.abstraction_map; A.assumptions } =
    A.info_of_param analysis_param
  in
  (* Make sure top level system is not abstract

     Contracts would be trivially satisfied otherwise *)
  ( match analysis_param with
    | A.ContractCheck _ -> ()
    | _ -> if A.param_scope_is_abstract analysis_param top then raise (
      Invalid_argument
        "trans_sys_of_nodes: Top-level system must not be abstract"
    )
  );

  (* TODO: Find top subsystem by name *)
  let subsystem' = subsystem in
  
  let { SubSystem.source = { N.name = top_name } as node } as subsystem' = 
      S.slice_to_abstraction
        ~preserve_sig:preserve_sig analysis_param subsystem'
  in

  let nodes = N.nodes_of_subsystem subsystem' in


  let { trans_sys } =   

    try 

      (* Create a transition system for each node *)
      trans_sys_of_node'
        globals
        top_name
        analysis_param
        I.Map.empty
        [] 
        nodes
        [top_name]

      (* Return the transition system of the top node *)
      |> I.Map.find top_name

    (* Transition system must have been created *)
    with Not_found -> assert false

  in
  
  ( match analysis_param with
    | A.Refinement (_,result) ->
      (* The analysis that's going to run is a refinement. *)
      TransSys.get_prop_status_all_nocands result.A.sys
      |> List.iter (function
        | name, P.PropUnknown -> (* Unknown is still unknown, do nothing. *)
          ()
        
        | name, (P.PropKTrue k as status) -> (* K-true is still k-true. *)
          TransSys.set_prop_status trans_sys name status
        
        | name, P.PropInvariant cert -> (* Invariant is still invariant. *)
          TransSys.set_prop_invariant trans_sys name cert;
          (* Adding to invariants of the system. *)
          let t = TransSys.get_prop_term trans_sys name in
          TransSys.add_invariant trans_sys t cert
        
        | name, P.PropFalse cex -> (
          match P.length_of_cex cex with
          | l when l > 1 -> (* False at k>0 is now (k-1)-true. *)
            (* Minus 2 because l = k + 1. *)
            TransSys.set_prop_status trans_sys name (P.PropKTrue (l-2))
          | _ -> (* False at 0 is now unknown, do nothing. *)
            ()
        )
      )
    | _ -> ()
  ) ;

  trans_sys, subsystem'

(*

let test () = 

  let  { SubSystem.source = { N.name = top_name } as node } as lustre_subsystem = 
    LustreInput.of_file Sys.argv.(1) 
  in

  let analysis = 
    { A.top = [I.string_of_ident false top_name]; 
      A.abstraction_map = Scope.Map.empty; 
      A.assumptions = [] }
  in

  let trans_sys, lustre_subsystem = trans_sys_of_nodes lustre_subsystem analysis in

  (* Test declarations and definitions *)

  let define uf_symbol vars term = 
    Format.printf
      "@[<hv 1>(define-fun %a@ @[<hv 1>(%a)@]@ @[<hv 1>%a@])@]@."
      UfSymbol.pp_print_uf_symbol uf_symbol
      (pp_print_list Var.pp_print_var "@ ") vars
      Term.pp_print_term term
  in

  let declare uf_symbol = 
    Format.printf
      "(declare-fun %a@)@."
      UfSymbol.pp_print_uf_symbol uf_symbol
  in

  TransSys.define_and_declare_of_bounds
    ~declare_sub_vars:false
    trans_sys 
    define
    declare
    TransSys.init_base
    TransSys.trans_base;

(* Test path reconstruction

  let vars = 
    TransSys.vars_of_bounds
      trans_sys
      TransSys.init_base
      TransSys.init_base
  in

  let next_of_value t = match Term.type_of_term t |> Type.node_of_type with
    | Type.Bool -> Term.negate t 
    | Type.Int | Type.Real -> Term.mk_succ t |> Simplify.simplify_term []
    | _ -> t
  in

  let model = 
    List.map
      (fun v -> 
         let t1 = Var.type_of_var v |> TermLib.default_of_type in
         let sv = Var.state_var_of_state_var_instance v in
         let t2 = next_of_value t1 in
         let t3 = next_of_value t2 in
         let t4 = next_of_value t3 in
         (sv, [t4; t3; t2; t1]))
      vars
    |> Model.path_of_term_list
  in
                
  Format.printf 
    "%a@."
    (LustrePath.pp_print_path_pt trans_sys lustre_subsystem true) model;


  Format.printf 
    "%a@."
    (LustrePath.pp_print_path_pt trans_sys lustre_subsystem false) model
*)

  (* Test lifintg of terms *)

  let scope_x =  ["X"] in
  let scope_y =  ["Y"] in
  let scope_z =  ["Z"] in

  let trans_sys_x = 
    TransSys.find_subsystem_of_scope trans_sys scope_x 
  in 

  let trans_sys_y = 
    TransSys.find_subsystem_of_scope trans_sys scope_y
  in 

  let trans_sys_z = 
    trans_sys
  in 

  let vars_x = 
    TransSys.vars_of_bounds
      trans_sys_x
      TransSys.init_base
      TransSys.init_base
  in

  let vars_y = 
    TransSys.vars_of_bounds
      trans_sys_y
      TransSys.init_base
      TransSys.init_base
  in

  let vars_z = 
    TransSys.vars_of_bounds
      trans_sys_z
      TransSys.init_base
      TransSys.init_base
  in

  let top_x, below_x = 
    TransSys.instantiate_term_all_levels
      trans_sys
      TransSys.init_base
      scope_x 
      (Term.mk_eq (List.map Term.mk_var vars_x))
  in
  
  let top_y, below_y = 
    TransSys.instantiate_term_all_levels
      trans_sys
      TransSys.init_base
      scope_y 
      (Term.mk_eq (List.map Term.mk_var vars_y))
  in

  let top_z, below_z = 
    TransSys.instantiate_term_all_levels
      trans_sys
      TransSys.init_base
      scope_z 
      (Term.mk_eq (List.map Term.mk_var vars_z))
  in
  
  let pp_print_top ppf (t, l) = 

    let s = 
      TransSys.scope_of_trans_sys t 
      |> string_of_t Scope.pp_print_scope 
    in
    
    Format.fprintf ppf
      "@[<hv %d>%s: @[<hv>%a@]@]"
      (String.length s + 2) s
      (pp_print_list Term.pp_print_term ",@ ") l

  in

  let pp_print_below ppf l = 
    Format.fprintf ppf
      "@{<v>%a@]"
      (pp_print_list pp_print_top "@,") l
  in

  Format.printf
    "@[<v>X: top@,%a@,X: below@,%a@]@."
    pp_print_top top_x
    pp_print_below below_x;

  Format.printf
    "@[<v>Y: top@,%a@,Y: below@,%a@]@."
    pp_print_top top_y
    pp_print_below below_y;

  Format.printf
    "@[<v>Z: top@,%a@,Z: below@,%a@]@."
    pp_print_top top_z
    pp_print_below below_z;

   ()
;;

test ()

*)


(* 
   Local Variables:
   compile-command: "make -k -C .."
   indent-tabs-mode: nil
   End: 
*)<|MERGE_RESOLUTION|>--- conflicted
+++ resolved
@@ -2028,16 +2028,8 @@
               mode_requires
               [] (* One-state invariants *)
               [] (* Two-state invariants *)
-<<<<<<< HEAD
-          in                
-
-=======
           in
 
-(*
-          Format.printf "%a@." TransSys.pp_print_trans_sys trans_sys;
-*)
->>>>>>> f5a7ccc7
           trans_sys_of_node'
             globals
             top_name
