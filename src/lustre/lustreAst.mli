--- conflicted
+++ resolved
@@ -174,11 +174,7 @@
 type node_equation =
   | Assert of position * expr
   | Equation of position * eq_lhs * expr
-<<<<<<< HEAD
-  | AnnotMain 
-=======
   | AnnotMain of bool
->>>>>>> e1f8e9e4
   | AnnotProperty of position * string option * expr
 
 (* A contract ghost constant. *)
