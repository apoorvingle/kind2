--- conflicted
+++ resolved
@@ -188,15 +188,9 @@
   | A.TupleStructItem (_, l) ->
     List.fold_left (defined_vars_struct_item locals) acc l
 
-<<<<<<< HEAD
-let defined_vars_lhs acc = function
-  | A.StructDef (_, l) -> List.fold_left defined_vars_struct_item acc l
-=======
 let defined_vars_lhs locals acc = function
-  | A.ArrayDef (_, i, _) -> if in_locals i locals then acc else ISet.add i acc 
   | A.StructDef (_, l) ->
     List.fold_left (defined_vars_struct_item locals) acc l
->>>>>>> f5a7ccc7
 
 
 let rec defined_vars_equation locals acc = function
