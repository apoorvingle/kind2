(* This file is part of the Kind 2 model checker.

   Copyright (c) 2014 by the Board of Trustees of the University of Iowa

   Licensed under the Apache License, Version 2.0 (the "License"); you
   may not use this file except in compliance with the License.  You
   may obtain a copy of the License at

   http://www.apache.org/licenses/LICENSE-2.0 

   Unless required by applicable law or agreed to in writing, software
   distributed under the License is distributed on an "AS IS" BASIS,
   WITHOUT WARRANTIES OR CONDITIONS OF ANY KIND, either express or
   implied. See the License for the specific language governing
   permissions and limitations under the License. 

*)

open Lib

module VS = Var.VarSet

(* We only use Z3 here, so we read and send SMTLIB2 commands *)
module Conv = SMTExpr.Converter (Z3Driver)

(* The current solver instance in use *)
let solver_qe = ref None 

(* The current solver instance in use *)
let solver_check = ref None

let solvers_declare uf =
  (match !solver_qe with
    | Some solver -> Solver.declare_fun solver uf
    | None -> ()) ;
  match !solver_check with
    | Some solver -> Solver.declare_fun solver uf
    | None -> ()

(* Get the current solver instance or create a new instance *)
let get_solver_instance trans_sys = 

  (* Solver instance created before? *)
  match !solver_qe with 

    (* Need to create a new instance *)
    | None -> 
 
      (* Create solver instance : only Z3 for the moment *)
      let solver = SMTSolver.create_instance
          ~produce_assignments:true
          (TransSys.get_logic trans_sys)
          `Z3_SMTLIB
      in
      
      (* Declare uninterpreted function symbols *)
<<<<<<< HEAD
      TransSys.iter_state_var_declarations
        trans_sys (SMTSolver.declare_fun solver);
  
      (* Define functions *)
      TransSys.iter_uf_definitions trans_sys (SMTSolver.define_fun solver);
=======
      (* TransSys.iter_state_var_declarations trans_sys (Solver.declare_fun solver); *)
  
      (* Define functions *)
      (* TransSys.iter_uf_definitions trans_sys (Solver.define_fun solver); *)
>>>>>>> 9815567a

      (* Save instance *)
      solver_qe := Some solver;

(*
      (* Z3 needs this option, default is 5 and we get let definitions
         for deeper terms *)
      ignore
        (SMTSolver.T.execute_custom_command 
           solver
           "set-option"
           [SMTExpr.ArgString ":pp.max_depth"; 
            SMTExpr.ArgString "65536"]
           0);
*)

      (* Return instance *)
      solver

    (* Return existing instance *)
    | Some s -> s 
  



(* Get the current solver instance or create a new instance *)
let get_checking_solver_instance trans_sys = 

  (* Solver instance created before? *)
  match !solver_check with 

    (* Need to create a new instance *)
    | None -> 

      (* Create solver instance *)
      let solver =     
        SMTSolver.create_instance 
          ~produce_assignments:true
          `UFLIA
          (Flags.smtsolver ())
      in
      
      (* Declare uninterpreted function symbols *)
<<<<<<< HEAD
      TransSys.iter_state_var_declarations trans_sys (SMTSolver.declare_fun solver);
  
      (* Define functions *)
      TransSys.iter_uf_definitions trans_sys (SMTSolver.define_fun solver);
=======
      (* TransSys.iter_state_var_declarations trans_sys (Solver.declare_fun solver); *)
  
      (* Define functions *)
      (* TransSys.iter_uf_definitions trans_sys (Solver.define_fun solver); *)
>>>>>>> 9815567a

      (* Save instance *)
      solver_check := Some solver;

      (* Return instance *)
      solver

    (* Return existing instance *)
    | Some s -> s 
  

(* Kill created solver instances *)
let on_exit () = 

  (* Delete solver instance if created *)
  (try 
     match !solver_qe with 
       | Some s -> 
         SMTSolver.delete_instance s; 
         solver_qe := None
       | None -> ()
   with 
     | e -> 
       Event.log L_error 
         "Error deleting solver_qe: %s" 
         (Printexc.to_string e));


  (* Delete solver instance if created *)
  (try 
     match !solver_check with 
       | Some s -> 
         SMTSolver.delete_instance s; 
         solver_check := None
       | None -> ()
   with 
     | e -> 
       Event.log L_error
         "Error deleting solver_check: %s" 
         (Printexc.to_string e))


(* Static hashconsed strings *)
let s_goal = HString.mk_hstring "goal"    
let s_goals = HString.mk_hstring "goals"    

let rec conj_of_goal accum = function 

  (* At the end of the goal list *)
  | [] -> List.rev accum

  (* Parameters ":precision" or ": depth" also mark end of goal list *)
  | HStringSExpr.Atom a :: tl 
      when HString.sub a 0 1 = ":" -> List.rev accum
      
  (* Take first goal and convert to term, recurse for next goal in list *)
  | t :: tl -> 

     conj_of_goal 
       (Conv.term_of_smtexpr (Conv.expr_of_string_sexpr t) :: accum)
       tl


(* Extract the goal term from a goal 

   (goal {term}+ :precision precise :depth 1)

*)
let goal_to_term = function 

  | HStringSExpr.List (HStringSExpr.Atom s :: c) when s == s_goal -> 

    conj_of_goal [] c

(*
    (* Return [true] for empty list of goals, the goal atom for a
       singleton list and a conjunction of goals otherwise *)
    (match conj_of_goal [] c with 
      | [] -> Term.mk_true ()
      | [g] -> g
      | l -> Term.mk_and l)
  *)
    
  (* Invalid S-expression as result *)
  | e -> 

    raise 
      (Failure 
         ("SMT solver returned unexpected result for goal"))


(* Extract the goal terms from a list of goals 

   (goals (goal {term} :precision precise :depth 1) ) 

*)
let goals_to_terms = function 

  (*   (goals (goal true :precision precise :depth 1) ) *)
  | HStringSExpr.List 
      [HStringSExpr.Atom s; HStringSExpr.List g] when s == s_goals -> 
    
    goal_to_term (HStringSExpr.List g)
      
  (* Invalid S-expression as result *)
  | _ -> 
    raise 
      (Failure 
         ("SMT solver returned unexpected result for goals"))

(* Create a formula from the assignments in a model *)
let formula_of_model model = 

  (* Create conjunctions of equations *)
  Term.mk_and 
    (List.map (function (v, e) -> Term.mk_eq [Term.mk_var v; e]) model)
  

let term_of_psummand = function 
  | (c, Some v) -> Term.mk_times [Term.mk_num_of_int c; v]
  | (c, None) -> Term.mk_num_of_int c

let term_of_pterm = function 
  | [] -> Term.mk_false ()
  | l -> 
    let l' =
      match List.map term_of_psummand l with
        | [] -> Term.mk_num_of_int 0 
        | [t] -> t
        | l -> Term.mk_plus l
    in

    Term.mk_gt [l'; Term.mk_num_of_int 0]

let term_of_pformula = function 
  | [] -> Term.mk_true ()
  | [t] -> term_of_pterm t
  | l -> Term.mk_and (List.map term_of_pterm l)


let check_implication trans_sys prem_str conc_str prem conc = 

  (* Get or create a Z3 instance to check the results *)
  let solver_check = get_checking_solver_instance trans_sys in

  (* Push context *)
  SMTSolver.push solver_check;

  (* Assert constraint for premise *)
  SMTSolver.assert_expr solver_check prem;

  (* Assert negation of conclusion *)
  SMTSolver.assert_expr solver_check (Term.mk_not conc);

  (match 
     SMTSolver.execute_custom_check_sat_command 
       "(check-sat-using (then qe smt))" 
       solver_check 
   with
     | `Unsat -> (debug qe "%s implies %s" prem_str conc_str end)
     | `Sat -> failwith (prem_str ^ " does not imply " ^ conc_str)
     | _ -> failwith "Failed to check implication");
  
  
(*
  (* Check if premise implies conclusion *)
  (match CheckSolver.check_sat solver_check with 
    | SMTExpr.Unsat -> (debug qe "%s implies %s" prem_str conc_str end)
    | SMTExpr.Sat -> failwith (prem_str ^ " does not imply " ^ conc_str)
    | _ -> failwith "Failed to check implication");
*)

  (* Pop context *)
  SMTSolver.pop solver_check
  
(* Check generalization: model must imply quantifier eliminated term
   and quantifier eliminated term must imply the original quantifier
   term *)
let check_generalize trans_sys model elim term term' =

  (* Substitute fresh variables for terms to be eliminated and
     existentially quantify formula *)
  let qe_term = 
<<<<<<< HEAD
    Conv.quantified_smtexpr_of_term true elim term
=======
    SMTExpr.quantified_smtexpr_of_term solvers_declare true elim term
>>>>>>> 9815567a
  in

  check_implication 
    trans_sys
    "model"
    "exact generalization" 
<<<<<<< HEAD
    (Conv.smtexpr_of_term (formula_of_model model))
    (Conv.smtexpr_of_term term');
=======
    (SMTExpr.smtexpr_of_term solvers_declare (formula_of_model model))
    (SMTExpr.smtexpr_of_term solvers_declare term');
>>>>>>> 9815567a

  check_implication
    trans_sys
    "exact generalization" 
    "formula"
<<<<<<< HEAD
    (Conv.smtexpr_of_term term') 
=======
    (SMTExpr.smtexpr_of_term solvers_declare term')
>>>>>>> 9815567a
    qe_term
    


(* From a conjunction of Boolean state variables return a conjunction
   only containing the state variables not to be eliminated *)
let qe_bool elim terms = 

  let elim_as_term = List.map Term.mk_var elim in

  List.filter 
    (function t -> not (List.memq (Term.unnegate t) elim_as_term))
    terms

(*

  (* Get node of hashconsed term and flatten *)
  let term_flat = Term.destruct term in

  (* Get conjuncts from conjunction *)
  let conjs = match term_flat with 

    (* Top node is a conjunction *)
    | Term.T.App (s, l) when Symbol.node_of_symbol s = `AND -> l

    (* Extract returns a conjunction *)
    | l -> [term]

  in
  
  let elim_as_term = List.map Term.mk_var elim in

  let conjs' = 
    List.filter 
      (function t -> not (List.memq (Term.unnegate t) elim_as_term))
      conjs
  in

  (* Only keep terms T or ~T where T = S evaluates to false for all
     terms S to be eliminated *)
  let conjs' = 
    List.filter 
      (function t -> 
        List.for_all
          (function s -> 
            not 
              (Eval.bool_of_value 
                 (Eval.eval_term 
                    (Term.mk_eq [Term.unnegate t; Term.mk_var s]) []))  )
          elim)
      conjs
  in

  (* Return conjunction *)
  conjs'

    (* Rebuild a conjunction *)
    Term.mk_and 
    (* Destruct the given term *)
    (Term.apply_top
       term
       (function 
         (* We only expect a conjunction *)
         | `AND -> 
           (function l -> 

             (* Filter the arguments of the conjunction *)
             List.filter 
               (function t -> 

                 (* Only keep terms T or ~T where T = S evaluates to
                    false for all terms S to be eliminated *)
                 List.for_all
                   (function s -> 
                     not 
                       (Eval.bool_of_value 
                          (Eval.eval_term 
                             (Term.mk_eq [Term.unnegate t; s]) []))  )
                   elim)
               l)
         | _ -> (function _ -> failwith "Extracted term must be a conjunction"))
    )
    
*)


(* Split a list of terms into a list of equational definitions of
   given variables and a list of the remaining terms *)
let rec collect_eqs vars (eqs, terms) = function 

  (* All elements processed *)
  | [] -> (eqs, terms)

  (* Head element of list *)
  | term :: tl -> match Term.destruct term with

    (* Term is an equation with a variable in [vars] on either side *)
    | Term.T.App (s, [v; e]) 
    | Term.T.App (s, [e; v]) when
        (Symbol.equal_symbols s Symbol.s_eq)
        && (Term.is_free_var v)
        && (List.exists (Var.equal_vars (Term.free_var_of_term v)) vars) -> 

      (* Variable on left- or right-hand side *)
      let v = Term.free_var_of_term v in

      (try 

         (* Find previous equation for variable 

            If there are two equations for one variable, v = e1 and 
            v = e2, rewrite v to e1 in v = e2 to e1 = e2 *)
         let _, e' = 
           List.find
             (fun (u, e') -> Var.equal_vars v u)
             eqs
         in

         (* Rewrite second equation to e = e' *)
         let term' = Term.mk_eq [e; e'] in

         (* Add rewritten equation to list of equations *)
         collect_eqs vars (eqs, (term' :: terms)) tl

       (* No previous equation for variable *)
       with Not_found ->

         (* Left-hand side must not be equal to right-hand side *)
         if Term.equal (Term.mk_var v) e then

           (* Remove reflexive equation *)
           collect_eqs vars (eqs, terms) tl

         else

           (* Add equation as rewrite rule *)
           collect_eqs vars ((v, e) :: eqs, terms) tl)

    | _ -> 

      (* Add term to constraints *)
      collect_eqs vars (eqs, term :: terms) tl


(* 

   TODO: Check for cyclic definitions. Lustre input should be safe. *)
let rec order_defs accum = function 

  | [] -> accum

  | (v, e) :: tl -> 

    if 

      (* Definition is already in the accumulator? *)
      List.exists (fun (u, _) -> Var.equal_vars u v) accum

    then

      (* Drop duplicate definition and continue *)
      (* order_defs accum tl *)
      assert false 

    else
      
      (* Get all variables of term whose definitions are on the stack
         below *)
      let dep =
        VS.filter
          (fun v -> 
             List.exists (fun (u, _) -> Var.equal_vars v u) tl)
          (Term.vars_of_term e)
      in

      (* No definitions is on the stack below *)
      if VS.is_empty dep then 

        (* Add definition to accumulator and continue *)
        order_defs ((v, e) :: accum) tl
            
      else
          
          (* Filter out all definitions *)
          let defs_hd, defs_tl = 
            List.partition
              (fun (u, _) -> VS.exists (Var.equal_vars u) dep) 
              tl
          in

          (* Continue with definitions the variable depends on top of
             the stack *)
          order_defs 
            accum
            (defs_hd @ (v, e) :: defs_tl)


let solve_eqs vars terms = 

  (* Split list of definitions from list of terms *)
  let eqs, terms' = collect_eqs vars ([], []) terms in 

  (* Order list of definitions by dependency *)
  let eqs' = order_defs [] eqs in

  debug qe
    "@[<v>@[<hv>Equations:@ @[<hv>%a@]@]@,@[<hv>Terms:@ @[<hv>%a@]@]@]"
    (pp_print_list 
      (fun ppf (v, t) -> Format.fprintf ppf "%a = %a" Var.pp_print_var v Term.pp_print_term t)
      ",@ ")
    eqs'
    (pp_print_list Term.pp_print_term ",@ ")
    terms'
  in

  let rec subst_defs term = 

    (* Variables of term *)
    let vars = Term.vars_of_term term in
    
    match 
      
      (* Get definitions for variables of term *)
      List.filter
        (fun (v, _) -> VS.exists (Var.equal_vars v) vars) 
        eqs' 

    with

      (* Return term if no variable can be substituted *)
      | [] -> term

      | defs -> 

        (* Let-bind variables to definitions *)
        let term' = Term.mk_let defs term in

        (* Recurse to substitute introduced variables *)
        subst_defs term'

  in
    
  List.map subst_defs terms'
         






let generalize trans_sys uf_defs model (elim : Var.t list) term =

  (debug qe
     "@[<hv>Generalizing@ @[<hv>%a@]@]@ for variables@ @[<hv>%a@]@."
     Term.pp_print_term term
     (pp_print_list Var.pp_print_var ",@ ") elim
     end);

  (debug qe
     "@[<hv>with the model@ @[<hv>%a@]@]@."
     Term.pp_print_term (SMTSolver.term_of_model model)
     end);
  
  (* Extract active path from term and model *)
  let extract_bool, extract_int = Extract.extract uf_defs model term in

  (debug qe
     "@[<hv>Extracted term:@ @[<hv>%a@]@]@."
     (pp_print_list Term.pp_print_term "@ ")
     extract_int end);

  (debug qe
     "@[<hv>Extracted term Booleans:@ @[<hv>%a@]@]@."
     (pp_print_list Term.pp_print_term "@ ")
     extract_bool end);

  (* Partition list of state variables into Boolean and integer variables *)
  let elim_bool, elim_int =
    List.partition
      (function v -> 
        match Type.node_of_type (Var.type_of_var v) with 
          | Type.Bool -> true
          | Type.IntRange _
          | Type.Int -> false
          | Type.Real -> false
          | _ -> 
            (invalid_arg 
              ("Can only generalize terms with integer or Boolean " ^
                  "state variables")))
      elim
  in
  
  (* Eliminate from extracted Boolean conjunction *)
  let term'_bool = qe_bool elim_bool extract_bool in

  let extract_int = Term.mk_and (solve_eqs elim_int extract_int) in

  (debug qe
     "@[<hv>Extracted term simplified:@ @[<hv>%a@]@]@."
     Term.pp_print_term
     extract_int end);
(*
  check_implication 
    trans_sys
    "extract"
    "term"
    (SMTExpr.smtexpr_of_term 
       (Term.mk_and [Term.mk_and extract_bool; extract_int]))
    (SMTExpr.smtexpr_of_term term);
*)
  (debug qe
     "@[<hv>QE for Booleans:@ @[<hv>%a@]@]@."
     Term.pp_print_term 
     (Term.mk_and term'_bool) end);

  let term' = let pdr_qe = Flags.pdr_qe () in match pdr_qe with 
    
    | `Z3
    | `Z3_impl
    | `Z3_impl2 ->
      
      (

        (* Substitute fresh variables for terms to be eliminated and
           existentially quantify formula *)
        let qe_term = 
          match pdr_qe with 
            | `Z3 -> 
<<<<<<< HEAD
              Conv.quantified_smtexpr_of_term true elim term
            | `Z3_impl
            | `Z3_impl2 -> 
              Conv.quantified_smtexpr_of_term true elim extract_int
=======
              SMTExpr.quantified_smtexpr_of_term
                solvers_declare true elim term
            | `Z3_impl
            | `Z3_impl2 -> 
              SMTExpr.quantified_smtexpr_of_term
                solvers_declare true elim extract_int
>>>>>>> 9815567a
        in
        
        let solver_qe = get_solver_instance trans_sys in

  (* SMTLIB commands for Z3
     
     (declare-fun y (Int) Int)
     (assert (exists ((x Int)) (> x (y 0))))
     (apply qe)
     
     Output:
     
     (goals (goal true :precision precise :depth 1) )
     
  *)
        
        (* Increment scope level *)
        SMTSolver.push solver_qe;
        
        (* Assert expression to eliminate quantifiers from *)
        SMTSolver.assert_expr solver_qe qe_term;
        
        (* Eliminate quantifiers *)
        let res = 
          match 
            
            (* Execute custom command (apply qe) *)
            SMTSolver.execute_custom_command 
              solver_qe 
              "apply"
              [SMTExpr.ArgString "qe"]
              1
              
          with

            (* Catch error *)
            | `Error e -> 
              raise 
                (Failure ("SMT solver failed: " ^ e))

            (* (\* Catch unsupported command *\) *)
            (* | `Unsupported ->  *)
            (*   raise  *)
            (*     (Failure  *)
            (*        ("SMT solver reported not implemented")) *)
                
            (* (\* Catch silence *\) *)
            (* | `NoResponse -> *)
            (*   raise  *)
            (*     (Failure  *)
            (*        ("SMT solver did not produce a reply")) *)
                
            (* Return result on success *)
            | `Custom r -> r
        in
        
        (* Take first goal as quantifier eliminated term *)
        let term'_int = goals_to_terms (List.hd res) in
        
        (* Decrement scope level to remove assertion *)
        SMTSolver.pop solver_qe;
(*
        (* Check generalizations *)
        check_generalize 
          trans_sys
          model 
          elim 
          term 
          (Term.mk_and [Term.mk_and term'_bool; Term.mk_and term'_int]);
*)
        (* Return quantifier eliminated term *)
        (match pdr_qe with 
          | `Z3 
          | `Z3_impl -> term'_bool @ term'_int
          | `Z3_impl2 -> 

            (* Extract again from result *)
            let term''_int, term''_bool = 
                Extract.extract uf_defs model (Term.mk_and term'_int) 
            in
            
            term'_bool @ [Term.mk_and term''_int; Term.mk_and term''_bool])
        
      )

    | `Cooper ->

      (

        (* Convert term to Presburger formula *)
        let cf = Presburger.to_presburger elim_int extract_int in
        
        (debug qe
           "@[<hv>In Presburger:@ @[<v>%a@]@]@."
           Poly.pp_print_cformula
           cf 
         end);
(*
        check_implication 
          trans_sys
          "presburger normalization"
          "integer extract"
          (SMTExpr.smtexpr_of_term (Presburger.term_of_cformula cf))
          (SMTExpr.smtexpr_of_term extract_int);


        check_implication 
          trans_sys
          "integer extract"
          "presburger normalization"
          (SMTExpr.smtexpr_of_term extract_int)
          (SMTExpr.smtexpr_of_term (Presburger.term_of_cformula cf));
*)
        (* Eliminate quantifiers *)
        let elim_pformula = 
          CooperQE.eliminate model elim_int cf  
        in
        
        (debug qe
           "@[<hv>Cooper QE:@ @[<v>%a@]@]"
           Poly.pp_print_cformula
           elim_pformula
         end);

        (* Convert quantifier eliminated Presburger formula to term *)
        let term'_int = Presburger.term_of_cformula elim_pformula in
(*
        (* Check generalizations *)
        check_generalize 
          trans_sys
          model 
          elim 
          term 
          (Term.mk_and [Term.mk_and term'_bool; Term.mk_and term'_int]);
*)
        (* Return quantifier eliminated term *)
        term'_bool @ term'_int

      )


  in

  (debug qe "QE term %a" Term.pp_print_term (Term.mk_and term') end);

  (* Return quantifier eliminated term *)
  term'

(* 
   Local Variables:
   compile-command: "make -C .. -k"
   tuareg-interactive-program: "./kind2.top -I ./_build -I ./_build/SExpr"
   indent-tabs-mode: nil
   End: 
*)<|MERGE_RESOLUTION|>--- conflicted
+++ resolved
@@ -31,10 +31,10 @@
 
 let solvers_declare uf =
   (match !solver_qe with
-    | Some solver -> Solver.declare_fun solver uf
+    | Some solver -> SMTSolver.declare_fun solver uf
     | None -> ()) ;
   match !solver_check with
-    | Some solver -> Solver.declare_fun solver uf
+    | Some solver -> SMTSolver.declare_fun solver uf
     | None -> ()
 
 (* Get the current solver instance or create a new instance *)
@@ -54,18 +54,11 @@
       in
       
       (* Declare uninterpreted function symbols *)
-<<<<<<< HEAD
-      TransSys.iter_state_var_declarations
-        trans_sys (SMTSolver.declare_fun solver);
+      (* TransSys.iter_state_var_declarations trans_sys (SMTSolver.declare_fun solver); *)
   
       (* Define functions *)
-      TransSys.iter_uf_definitions trans_sys (SMTSolver.define_fun solver);
-=======
-      (* TransSys.iter_state_var_declarations trans_sys (Solver.declare_fun solver); *)
-  
-      (* Define functions *)
-      (* TransSys.iter_uf_definitions trans_sys (Solver.define_fun solver); *)
->>>>>>> 9815567a
+      (* TransSys.iter_uf_definitions trans_sys (SMTSolver.define_fun solver); *)
+
 
       (* Save instance *)
       solver_qe := Some solver;
@@ -109,17 +102,10 @@
       in
       
       (* Declare uninterpreted function symbols *)
-<<<<<<< HEAD
-      TransSys.iter_state_var_declarations trans_sys (SMTSolver.declare_fun solver);
+      (* TransSys.iter_state_var_declarations trans_sys (SMTSolver.declare_fun solver); *)
   
       (* Define functions *)
-      TransSys.iter_uf_definitions trans_sys (SMTSolver.define_fun solver);
-=======
-      (* TransSys.iter_state_var_declarations trans_sys (Solver.declare_fun solver); *)
-  
-      (* Define functions *)
-      (* TransSys.iter_uf_definitions trans_sys (Solver.define_fun solver); *)
->>>>>>> 9815567a
+      (* TransSys.iter_uf_definitions trans_sys (SMTSolver.define_fun solver); *)
 
       (* Save instance *)
       solver_check := Some solver;
@@ -303,34 +289,21 @@
   (* Substitute fresh variables for terms to be eliminated and
      existentially quantify formula *)
   let qe_term = 
-<<<<<<< HEAD
-    Conv.quantified_smtexpr_of_term true elim term
-=======
-    SMTExpr.quantified_smtexpr_of_term solvers_declare true elim term
->>>>>>> 9815567a
+    Conv.quantified_smtexpr_of_term solvers_declare true elim term
   in
 
   check_implication 
     trans_sys
     "model"
     "exact generalization" 
-<<<<<<< HEAD
-    (Conv.smtexpr_of_term (formula_of_model model))
-    (Conv.smtexpr_of_term term');
-=======
-    (SMTExpr.smtexpr_of_term solvers_declare (formula_of_model model))
-    (SMTExpr.smtexpr_of_term solvers_declare term');
->>>>>>> 9815567a
+    (Conv.smtexpr_of_term solvers_declare (formula_of_model model))
+    (Conv.smtexpr_of_term solvers_declare term');
 
   check_implication
     trans_sys
     "exact generalization" 
     "formula"
-<<<<<<< HEAD
-    (Conv.smtexpr_of_term term') 
-=======
-    (SMTExpr.smtexpr_of_term solvers_declare term')
->>>>>>> 9815567a
+    (Conv.smtexpr_of_term solvers_declare term')
     qe_term
     
 
@@ -659,19 +632,12 @@
         let qe_term = 
           match pdr_qe with 
             | `Z3 -> 
-<<<<<<< HEAD
-              Conv.quantified_smtexpr_of_term true elim term
-            | `Z3_impl
-            | `Z3_impl2 -> 
-              Conv.quantified_smtexpr_of_term true elim extract_int
-=======
-              SMTExpr.quantified_smtexpr_of_term
+              Conv.quantified_smtexpr_of_term
                 solvers_declare true elim term
             | `Z3_impl
             | `Z3_impl2 -> 
-              SMTExpr.quantified_smtexpr_of_term
+              Conv.quantified_smtexpr_of_term
                 solvers_declare true elim extract_int
->>>>>>> 9815567a
         in
         
         let solver_qe = get_solver_instance trans_sys in
