(* This file is part of the Kind 2 model checker.

   Copyright (c) 2015 by the Board of Trustees of the University of Iowa

   Licensed under the Apache License, Version 2.0 (the "License"); you
   may not use this file except in compliance with the License.  You
   may obtain a copy of the License at

   http://www.apache.org/licenses/LICENSE-2.0 

   Unless required by applicable law or agreed to in writing, software
   distributed under the License is distributed on an "AS IS" BASIS,
   WITHOUT WARRANTIES OR CONDITIONS OF ANY KIND, either express or
   implied. See the License for the specific language governing
   permissions and limitations under the License. 

*)


open Lib

module type GraphSig = InvGenGraph.Graph



(* |===| Module and type aliases *)


(* LSD module. *)
module Lsd = LockStepDriver

(* Term hash table. *)
module Map = Term.TermHashtbl
(* Term set. *)
module Set = Term.TermSet


(*

(* Attempt at an implementation similar to Term.TermSet using HashTbl. *)

module Set = struct
  type t = unit Map.t
  let empty () = Map.create 107
  let remove term set = Map.remove set term ; set
  let add term set = Map.replace set term () ; set
  let of_set set =
    Term.TermSet.cardinal set
    |> Map.create
    |> Term.TermSet.fold (
      fun t set -> add t set
    ) set
  let cardinal = Map.length
  let is_empty set = cardinal set = 0
  let iter f set = Map.iter (fun t _ -> f t) set
  let fold f = Map.fold (fun t _ acc -> f t acc)
  exception Found of Term.t
  let choose set =
    try (
      match fold (fun t _ -> raise (Found t)) set [] with
      | [] -> raise Not_found
      | _ -> failwith "unreachable: choose function over sets"
    ) with Found t -> t
  let union lft rgt =
    (* Want to fold over the smallest set. *)
    let lft, rgt =
      if cardinal rgt > cardinal lft then rgt, lft else lft, rgt
    in
    rgt |> fold (fun t lft -> add t lft) lft
  let elements set = fold (fun e l -> e :: l) set []
  let mem t set = Map.mem set t
  exception NotTrue
  let for_all f set =
    try (
      iter (fun t -> if f t |> not then raise NotTrue) set ;
      true
    ) with NotTrue -> false
end *)

(* Transition system module. *)
module Sys = TransSys
(* System hash table. *)
module SysMap = Sys.Hashtbl

(* Numerals. *)
module Num = Numeral

(* Term. *)
type term = Term.t
(* A representative is just a term. *)
type rep = term

(* Maps terms to something. *)
type 'a map = 'a Map.t
(* Set of terms. *)
type set = Set.t

(* Term formatter. *)
let fmt_term = Term.pp_print_term



(* |===| Communication stuff. *)

(** Name of a transition system. *)
let sys_name sys =
  Sys.scope_of_trans_sys sys |> Scope.to_string

(* Guards a term with init if in two state mode. *)
let sanitize_term two_state sys term =
  if two_state then (
    (* We need to sanitize systematically in two state as it DOES NOT check
    anything in the initial state. That is, even one state "invariants" could
    be false in the initial state, and thus must be guarded. *)
    Term.mk_or [ Sys.init_flag_of_bound sys Num.zero ; term ]
  ) else term

(* Guards a term and certificate with init if in two state mode. *)
let sanitize_term_cert two_state sys =
  if two_state then fun (term, (k, phi)) ->
    let term' = sanitize_term two_state sys term in
    if Term.equal term phi then term', (k, term')
    else term', (k, sanitize_term two_state sys phi)
  else identity



(* |===| Functor stuff *)

(** Signature of the module returned by the [Make] invariant generation functor
when given a module with signature [In]. *)
module type Out = sig
  (** Runs the invariant generator. *)
  val main :
    Num.t option -> bool -> bool -> bool -> 'a InputSystem.t ->
    Analysis.param -> Sys.t -> (
      Sys.t * Set.t * Set.t
    ) list
  (** Clean exit for the invariant generator. *)
  val exit : 'a -> unit
end



(** Constructs an invariant generation module from a value module.

The central notion used in the graph splitting algorithm is "chains". A chain
is just a list of representative / value pairs that represent the new nodes
obtained after splitting an old node.

Throughout the different algorithms, a chain is ordered by decreasing values.

Once a node is split, the chain is inserted in all the parents of the old node.
The update algorithm is designed such that a node is split iff all its parents
have already be split (that is, their value is known).

Inserting a chain in the parents consists in extracting the longest prefix from
the chain such that all the values are greater than that of the parent. So for
instance when inserting the chain [7, 3, 2, -1] (omitting the representatives)
for a parent with value 1, then the longest prefix is [7, 3, 2]. The graph is
thus updated by linking the parent to the representative with value 2. The rest
of the chain ([-1]) is inserted in all the parents of the parent. *)
module Make (Graph : GraphSig) : Out = struct

  (* Domain we're working with. *)
  module Domain = Graph.Domain

  (* Reference to base checker for clean exit. *)
  let base_ref = ref None
  (* Reference to step checker for clean exit. *)
  let step_ref = ref None
  (* Reference to pruning checkers for clean exit. *)
  let prune_ref = ref []

  (* Kills the LSD instance. *)
  let no_more_lsd () =
    ( match !base_ref with
      | None -> ()
      | Some lsd -> try Lsd.kill_base lsd with _ -> () ) ;
    ( match !step_ref with
      | None -> ()
      | Some lsd -> try Lsd.kill_step lsd with _ -> () ) ;
    ! prune_ref |> List.iter (
      fun lsd -> try Lsd.kill_pruning lsd with _ -> ()
    )

  (* Clean exit. *)
  let exit _ =
    no_more_lsd () ;
    exit 0

  (** Prefix used for logging. *)
  let pref = Format.sprintf "[%s Inv Gen]" Domain.name
  (** Prefix used for logging. *)
  let pref_s two_state =
    if two_state then Format.sprintf "[%s Inv Gen 2]" Domain.name
    else Format.sprintf "[%s Inv Gen 1]" Domain.name

  let mk_and_invar_certs invariants_certs =
    let invs, certs = List.split invariants_certs in
    Term.mk_and invs, Certificate.merge certs

  (* Instantiates [invariants] for all the systems calling [sys] and
  communicates them to the framework. Also adds invariants to relevant pruning
  checker from the [sys -> pruning_checker] map [sys_map].

  Returns the number of top level invariants sent and the invariants for [sys],
  sanitized. *)
  let communicate_invariants top_sys sys_map two_state sys = function
    | [] -> (0,[])
    | invariants_certs ->

      let sanitized =
        mk_and_invar_certs invariants_certs
        (* Guarding with init if needed. *)
        |> sanitize_term_cert two_state sys
      in

      (* All intermediary invariants and top level ones. *)
      let ((_, top_invariants), intermediary_invariants) =
        if top_sys == sys then
          (
            top_sys,
            List.map (sanitize_term_cert two_state sys) invariants_certs
          ), []
        else
          sanitized
          (* Instantiating at all levels. *)
          |> Sys.instantiate_term_cert_all_levels 
            top_sys Sys.prop_base (Sys.scope_of_trans_sys sys)
      in

      intermediary_invariants |> List.iter (
        fun (sub_sys, term_certs) ->
          (* Adding invariants to the transition system. *)
          term_certs
          |> List.iter (fun (i, c) -> Sys.add_invariant sub_sys i c) ;
          (* Adding invariants to the pruning checker. *)
          (
            try (
              let pruning_checker = SysMap.find sys_map sub_sys in
              Lsd.pruning_add_invariants pruning_checker term_certs
            ) with Not_found -> (
              (* System is abstract, skipping. *)
            )
          ) ;
          (* Broadcasting invariants. *)
          term_certs |> List.iter (
            fun (i, c) -> Event.invariant (Sys.scope_of_trans_sys sub_sys) i c
          )
      ) ;
      
      let _ =
        try (
          let pruning_checker = SysMap.find sys_map top_sys in
          Lsd.pruning_add_invariants pruning_checker top_invariants
        ) with Not_found -> (
          (* System is abstract, skipping. *)
        )
      in

      let top_scope = Sys.scope_of_trans_sys top_sys in

      top_invariants |> List.iter (
        fun (inv, cert) ->
          (* Adding top level invariants to transition system. *)
          Sys.add_invariant top_sys inv cert ;
          (* Communicate invariant. *)
          Event.invariant top_scope inv cert
      ) ;

      (List.length top_invariants, [sanitized])


  (** Communicates some invariants and adds them to the trans sys. *)
  let communicate_and_add
    two_state top_sys sys_map sys k blah non_trivial trivial
  =
    (* Format.printf "trivial: @[<v>%a@]@.@."
      (pp_print_list fmt_term "@ ") trivial ;
    Format.printf "non trivial: @[<v>%a@]@.@."
      (pp_print_list fmt_term "@ ") non_trivial ; *)
    ( match (non_trivial, trivial) with
      | [], [] -> ()
      | _, [] ->
        Event.log L_info
          "%s @[<v>\
            On system [%a] at %a: %s@ \
            found %d non-trivial invariants:@   @[<v>%a@]\
          @]"
          (pref_s two_state)
          Scope.pp_print_scope (Sys.scope_of_trans_sys sys)
          Num.pp_print_numeral k
          blah
          (List.length non_trivial)
          (pp_print_list fmt_term "@ ") non_trivial
      | [], _ ->
        Event.log L_info
          "%s @[<v>\
            On system [%a] at %a: %s@ \
            found %d trivial invariants\
          @]"
          (pref_s two_state)
          Scope.pp_print_scope (Sys.scope_of_trans_sys sys)
          Num.pp_print_numeral k
          blah
          (List.length trivial)
      | _, _ ->
        Event.log L_info
          "%s @[<v>\
            On system [%a] at %a: %s@ \
            found %d non-trivial invariants and %d trivial ones:\
            @   @[<v>%a@]\
          @]"
          (pref_s two_state)
          Scope.pp_print_scope (Sys.scope_of_trans_sys sys)
          Num.pp_print_numeral k
          blah
          (List.length non_trivial)
          (List.length trivial)
          (pp_print_list fmt_term "@ ") non_trivial
    ) ;
    List.map (fun i -> i, (Numeral.to_int k + 1, i)) non_trivial
    |> communicate_invariants top_sys sys_map two_state sys
    (* (* Broadcasting invariants. *)
    non_trivial |> List.iter (
      fun term ->
        Sys.add_invariant sys term ;
        Event.invariant (Sys.scope_of_trans_sys sys) term
    ) *)


  (** Receives messages from the rest of the framework.

  Updates all transition systems through [top_sys].

  Adds the new invariants to the pruning solvers in the transition system /
  pruning solver map [sys_map].

  Returns the new invariants for the system [sys]. *)
  let recv_and_update input_sys aparam top_sys sys_map sys =

    let rec update_pruning_checkers sys_invs = function
      | [] -> sys_invs
      | (_, (scope, inv, cert)) :: tail ->
        let this_sys = Sys.find_subsystem_of_scope top_sys scope in
        (* Retrieving pruning checker for this system. *)
        (
          try (
            let pruning_checker = SysMap.find sys_map this_sys in
            Lsd.pruning_add_invariants pruning_checker [inv, cert]
          ) with Not_found -> (
            (* System is abstract or was discarded, skipping it. *)
          )
        ) ;
        update_pruning_checkers (
          if this_sys == sys then (inv, cert) :: sys_invs else sys_invs
        ) tail
    in

    (* Receiving messages. *)
    Event.recv ()
    (* Updating transition system. *)
    |> Event.update_trans_sys_sub input_sys aparam top_sys
    (* Only keep new invariants. *)
    |> fst
    (* Update everything. *)
    |> update_pruning_checkers []


  (** Queries step to identify invariants, prunes trivial ones away,
  communicates non-trivial ones and adds them to the transition system. *)
  let find_invariants
    blah two_state lsd sys_map top_sys sys pruner k f candidates
  =
    (* Format.printf "find_invariants (%d)@.@." (List.length candidates) ;
    Format.printf "  query_step@.@." ; *)
    let invs = Lsd.query_step two_state lsd candidates in
    
    (* Applying client function. *)
    let invs = f invs in

    (* Extracting non-trivial invariants. *)
    (* Format.printf "  pruning@.@." ; *)
    let (non_trivial, trivial) =
      if Flags.Invgen.prune_trivial () then
        Lsd.query_pruning pruner invs
      else (invs, [])
    in

    (* Communicating and adding to trans sys. *)
    let top_level_inc, sanitized =
      communicate_and_add
        two_state top_sys sys_map sys k blah non_trivial trivial
    in
    
    (* Adding sanitized non-trivial to pruning checker. *)
    Lsd.pruning_add_invariants pruner sanitized ;
    (* Adding sanitized non-trivial to step checker. *)
    Lsd.step_add_invariants lsd sanitized ;

    non_trivial, trivial, top_level_inc

  let candidate_count = 200

  let rec take res count = function
  | head :: tail when count <= candidate_count ->
    take (head :: res) (count + 1) tail
  | rest -> res, rest

  let controlled_find_invariants
    blah two_state lsd sys_map top_sys sys pruner k f
  =
    let rec loop non_trivial trivial non_invs top_level_inc candidates =
      let candidates, postponed = take non_invs 1 candidates in
      (* Format.printf "find_invariants %d (%d postponed)@.@."
        (List.length candidates) (List.length postponed) ; *)
      let non_trivial', trivial', top_level_inc' =
        find_invariants
          blah two_state lsd sys_map top_sys sys pruner k f candidates
      in
      let non_invs =
        candidates |> List.fold_left (
          fun acc ((eq, _) as pair) ->
            if (
              List.memq eq non_trivial'
            ) || (
              List.memq eq trivial'
            ) then acc else pair :: acc
        ) []
      in
      let non_trivial, trivial, top_level_inc =
        List.rev_append non_trivial' non_trivial,
        List.rev_append trivial' trivial,
        top_level_inc + top_level_inc'
      in
      match postponed with
      | [] -> non_trivial, trivial, non_invs, top_level_inc
      | _ -> loop non_trivial trivial non_invs top_level_inc postponed
    in

    loop [] [] [] 0


  (** Destroys the pruning solvers in a sys map. *)
  let kill_solvers sys_map =
    SysMap.iter (
      fun _ pruner -> Lsd.kill_pruning pruner
    ) sys_map ;
    no_more_lsd ()


  (** Goes through all the (sub)systems for the current [k]. Then loops
  after incrementing [k]. *)
  let rec system_iterator
    max_depth two_state
    input_sys param top_sys res memory
    k sys_map top_level_count
  = function

  | (sys, graph, non_trivial, trivial) :: graphs ->
    let blah = if sys == top_sys then " (top)" else "" in
    Event.log L_info
      "%s Running on %a%s at %a (%d candidate terms, %d classes)"
      (pref_s two_state) Scope.pp_print_scope (Sys.scope_of_trans_sys sys) blah
      Num.pp_print_numeral k (Graph.term_count graph)
      (Graph.class_count graph) ;

    (* Receiving messages, don't care about new invariants for now as we
    haven't create the base/step checker yet. *)
    let _ = recv_and_update input_sys param top_sys sys_map sys in

    (* Retrieving pruning checker for this system. *)
    let pruning_checker =
      try SysMap.find sys_map sys with Not_found -> (
        Event.log L_fatal
          "%s could not find pruning checker for system [%s]"
          (pref_s two_state) (sys_name sys) ;
        exit ()
      )
    in

    (* Creating base checker. *)
    let lsd = Lsd.mk_base_checker sys k in
    (* Memorizing LSD instance for clean exit. *)
    base_ref := Some lsd ;

    (* Format.printf "LSD instance is at %a@.@." Num.pp_print_numeral (Lsd.get_k lsd sys) ; *)

    (* Prunes known invariants from a list of candidates. *)
    let is_inv cand =
         Set.mem cand non_trivial
      || Set.mem cand trivial
      || Sys.is_inv sys cand
    in

    let one_state_running = Domain.is_os_running () in
    (** Prunes known invariants and irrelevant ones. *)
    let prune =
<<<<<<< HEAD
      if two_state && one_state_running then (
        fun cand -> is_inv cand || (
          match Term.var_offsets_of_term cand with
          | (Some lo, Some hi) when Num.(lo = hi) -> true
=======
      if two_state then (
        fun cand -> is_inv cand || (
          match Term.var_offsets_of_term cand with
          | (Some lo, Some hi)
          when Num.(lo = hi) && (
            one_state_running || Num.(lo = ~- one)
          ) -> true
>>>>>>> 94f099bb
          | (None, None) -> true
          | _ -> false
        )
      ) else is_inv
    in

    (* Format.printf "%s stabilizing graph...@.@." (pref_s two_state) ; *)

    (* Checking if we should terminate before doing anything. *)
    Event.check_termination () ;

<<<<<<< HEAD
    (* Stabilize graph. *)
=======
    (* Stabilize graph.

    Note that we use `is_inv` here and not `prune`. The latter also removes
    terms that **might** be invariant in the one-state version, but which at
    this stage might cause the graph to split. *)
>>>>>>> 94f099bb
    Graph.stabilize graph sys is_inv lsd ;

    (* InvGenGraph.write_dot_to
      "./" "classes" "after"
      Graph.fmt_graph_classes_dot graph ; *)

    (* Format.printf "%s done stabilizing graph@.@." (pref_s two_state) ; *)
    
    (* Event.log_uncond
      "%s Done stabilizing graph, checking consistency" (pref_s two_state) ;
    if Graph.check_graph graph |> not then
      failwith "inconsistent graph" ;
    Event.log_uncond "%s Done checking consistency" (pref_s two_state) ; *)

    let lsd = Lsd.to_step lsd in
    base_ref := None ;
    step_ref := Some lsd ;

    (* Receiving messages. *)
    let new_invs_for_sys =
      recv_and_update input_sys param top_sys sys_map sys
    in
    Lsd.step_add_invariants lsd new_invs_for_sys ;

    (* Receiving messages. *)
    let new_invs_for_sys =
      recv_and_update input_sys param top_sys sys_map sys
    in
    Lsd.step_add_invariants lsd new_invs_for_sys ;

    (* Check class equivalence first. *)
    let equalities = Graph.equalities_of graph prune in
    (* Extract invariants. *)
    (* Format.printf "(equality) checking for invariants (%d)@.@." (List.length equalities) ; *)
    let non_trivial_eqs, trivial_eqs, non_inv_eqs, top_level_inc =
      controlled_find_invariants
        ( Format.asprintf
            "class equalities (%d candidates)"
            (List.length equalities)
        )
        two_state lsd sys_map top_sys sys pruning_checker k
        (
          List.map (
            fun (eq, (rep, term)) ->
              Graph.drop_class_member graph rep term ;
              eq
          )
        )
        equalities
    in

    (* Extract non invariant equality candidates to check with edges
    candidates. *)
    (* let non_inv_eqs =
      equalities |> List.fold_left (
        fun acc (eq, _) ->
          if (
            List.memq eq non_trivial_eqs
          ) || (
            List.memq eq trivial_eqs
          ) then acc else (eq, ()) :: acc
      ) []
    in *)

    (* Updating set of non-trivial invariants for this system. *)
    let non_trivial =
      non_trivial_eqs |> List.fold_left (
        fun non_trivial inv -> Set.add inv non_trivial
      ) non_trivial
    in

    (* Updating set of trivial invariants for this system. *)
    let trivial =
      trivial_eqs |> List.fold_left (
        fun trivial inv -> Set.add inv trivial
      ) trivial
    in

    let top_level_count = top_level_count + top_level_inc in

    (* Checking graph edges now. *)
    let relations =
      Graph.relations_of graph
        ( List.map (fun (eq, _) -> eq, ()) non_inv_eqs ) prune
    in
    (* Extracting invariants. *)
    (* Format.printf "(relations) checking for invariants@.@." ; *)
    let non_trivial_rels, trivial_rels, _, top_level_inc =
      controlled_find_invariants
        ( Format.asprintf
            "graph relations (%d candidates)"
            (List.length relations)
        )
        two_state lsd sys_map top_sys sys pruning_checker k
        (List.map fst)
        relations
    in

    (* Updating set of non-trivial invariants for this system. *)
    let non_trivial =
      non_trivial_rels |> List.fold_left (
        fun non_trivial inv -> Set.add inv non_trivial
      ) non_trivial
    in

    (* Updating set of trivial invariants for this system. *)
    let trivial =
      trivial_rels |> List.fold_left (
        fun trivial inv -> Set.add inv trivial
      ) trivial
    in

(*  
    (* Next is step graph stabilization. deactivated for now. *)

    let invs =
      Format.printf "step_stabilize:@." ;
      Graph.step_stabilize
        two_state graph sys prune lsd (
          fun l -> Format.printf "  found %d eq invariants@." (List.length l)
        )
    in

    communicate_and_add
      two_state top_sys sys_map sys k "blah" invs [] ;

    Format.printf "  found %d rel invariants@.@." (List.length invs) ; *)

    (* Not adding to lsd, we won't use it anymore. *)
    (* Destroying LSD. *)
    Lsd.kill_step lsd ;
    (* Unmemorizing LSD instance. *)
    step_ref := None ;

    let top_level_count = top_level_count + top_level_inc in


    (* Format.printf "%s non_trivial: @[<v>%a@]@.@."
      pref (pp_print_list fmt_term "@ ") (Set.elements non_trivial) ;

    Format.printf "%s trivial: @[<v>%a@]@.@."
      pref (pp_print_list fmt_term "@ ") (Set.elements trivial) ; *)

<<<<<<< HEAD
    (* let suff =
      Format.asprintf "%a_%s" Num.pp_print_numeral k (sys_name sys)
    in
    InvGenGraph.write_dot_to
      "." "graph" suff Graph.fmt_graph_dot graph ;
    InvGenGraph.write_dot_to
      "." "classes" suff Graph.fmt_graph_classes_dot graph ; *)
=======
    let suff =
      Format.asprintf "%a_%s" Num.pp_print_numeral k (sys_name sys)
    in
    InvGenGraph.write_dot_to
      "./dot" "graph" suff Graph.fmt_graph_dot graph ;
    InvGenGraph.write_dot_to
      "./dot" "classes" suff Graph.fmt_graph_classes_dot graph ;
>>>>>>> 94f099bb
    (* minisleep 2.0 ;
    exit () ; *)

    (* Forget the graph if it is stale. *)
    let memory, res =
<<<<<<< HEAD
      if Graph.is_stale graph then (
=======
      (* if Graph.is_stale graph then (
>>>>>>> 94f099bb
        Event.log L_info
          "%s Graph for system %a is stale, forgetting it."
          (pref_s two_state)
          Scope.pp_print_scope (Sys.scope_of_trans_sys sys) ;
        (
          try
            SysMap.find sys_map sys |> Lsd.kill_pruning
          with Not_found ->
            Event.log L_warn
              "%s Could not find pruning checker for system %a."
              (pref_s two_state)
              Scope.pp_print_scope (Sys.scope_of_trans_sys sys) ;
        ) ;
        SysMap.remove sys_map sys ;
        prune_ref := SysMap.fold (
          fun _ prune acc -> prune :: acc
        ) sys_map [] ;
        memory, (sys, non_trivial, trivial) :: res
<<<<<<< HEAD
      ) else
=======
      ) else *)
>>>>>>> 94f099bb
        (sys, graph, non_trivial, trivial) :: memory, res
    in

    (* Looping. *)
    system_iterator
      max_depth two_state input_sys param top_sys
      res memory k sys_map top_level_count graphs

  | [] -> (
    (* Done for all systems for this k, incrementing. *)
    let k = Num.succ k in
    match max_depth with
    | Some kay when Num.(k > kay) ->
      Event.log_uncond "%s Reached max depth (%a), stopping."
        (pref_s two_state) Num.pp_print_numeral kay ;
      kill_solvers sys_map ;
      memory |> List.map (fun (sys, _, nt, t) -> sys, nt, t)
    | _ -> (
      match memory with
      | [] ->
        Event.log L_info
          "%s No more system to run on, stopping."
          (pref_s two_state) ;
        kill_solvers sys_map ;
        res
      | _ ->
        (* Format.printf
          "%s Looking for invariants at %a (%d)@.@."
          (pref_s two_state) Num.pp_print_numeral k
          (List.length memory) ; *)
        List.rev memory
        |> system_iterator
          max_depth two_state
          input_sys param top_sys res [] k sys_map top_level_count
    )
  )


  (** Invariant generation entry point. *)
  let main max_depth top_only modular two_state input_sys aparam sys =
    try (
    
      (* Format.printf "Starting (%b)@.@." two_state ; *)

      (* Initial [k]. *)
      let k = if two_state then Num.one else Num.zero in

      (* Maps systems to their pruning solver. *)
      let sys_map = SysMap.create 107 in

      (* Generating the candidate terms and building the graphs. Result is a
      list of quadruples: system, graph, non-trivial invariants, trivial
      invariants. *)
      Graph.mine top_only two_state aparam sys (
        fun sys ->
          let pruning_checker = Lsd.mk_pruning_checker sys in
          prune_ref := pruning_checker :: (! prune_ref) ;
          SysMap.replace sys_map sys pruning_checker
      ) |> (
        if modular then 
          (* If in modular mode, we already ran on the subsystems.
          Might as well start with the current top system since it's new. *)
          identity
        else List.rev
      )
      |> fun syss ->
        (* Format.printf "Running on %d systems@.@." (List.length syss) ; *)
        syss
      |> system_iterator
        max_depth two_state input_sys aparam sys [] [] k sys_map 0

    ) with
    | Event.Terminate -> exit ()
    | e -> (
      Event.log L_fatal "caught exception %s" (Printexc.to_string e) ;
      minisleep 0.5 ;
      exit ()
    )

end




(* |===| Actual invariant generators. *)

(** Boolean invariant generation. *)
module BoolInvGen = Make(InvGenGraph.Bool)

(** Integer invariant generation. *)
module IntInvGen = Make(InvGenGraph.Int)

(** Real invariant generation. *)
module RealInvGen = Make(InvGenGraph.Real)

(** Graph modules for equivalence-only invgen. *)
module EqOnly = struct

  (** Graph of booleans. *)
  module BoolInvGen = Make( InvGenGraph.EqOnly.Bool )

  (** Graph of integers. *)
  module IntInvGen = Make( InvGenGraph.EqOnly.Int )

  (** Graph of reals. *)
  module RealInvGen = Make( InvGenGraph.EqOnly.Real )

end





let main_bool two_state in_sys param sys =
  (
    if Flags.Invgen.bool_eq_only () then
      EqOnly.BoolInvGen.main
    else
      BoolInvGen.main
  ) None (Flags.Invgen.top_only ()) (Flags.modular () |> not) two_state in_sys param sys
  |> ignore ;
  exit 0

let main_int two_state in_sys param sys =
  (
    if Flags.Invgen.arith_eq_only () then
      EqOnly.IntInvGen.main
    else
      IntInvGen.main
  ) None (Flags.Invgen.top_only ()) (Flags.modular () |> not) two_state in_sys param sys
  |> ignore ;
  exit 0

let main_real two_state in_sys param sys =
  (
    if Flags.Invgen.arith_eq_only () then
      EqOnly.RealInvGen.main
    else
      RealInvGen.main
  ) None (Flags.Invgen.top_only ()) (Flags.modular () |> not) two_state in_sys param sys
  |> ignore ;
  exit 0




let exit _ =
  ( if Flags.Invgen.bool_eq_only () then
      EqOnly.BoolInvGen.exit ()
    else
      BoolInvGen.exit ()
  ) ;
  if Flags.Invgen.arith_eq_only () then (
    EqOnly.IntInvGen.exit () ;
    EqOnly.RealInvGen.exit ()
  ) else (
    IntInvGen.exit () ;
    RealInvGen.exit ()
  )




(* 
   Local Variables:
   compile-command: "make -C .. -k"
   tuareg-interactive-program: "./kind2.top -I ./_build -I ./_build/SExpr"
   indent-tabs-mode: nil
   End: 
*)<|MERGE_RESOLUTION|>--- conflicted
+++ resolved
@@ -497,12 +497,6 @@
     let one_state_running = Domain.is_os_running () in
     (** Prunes known invariants and irrelevant ones. *)
     let prune =
-<<<<<<< HEAD
-      if two_state && one_state_running then (
-        fun cand -> is_inv cand || (
-          match Term.var_offsets_of_term cand with
-          | (Some lo, Some hi) when Num.(lo = hi) -> true
-=======
       if two_state then (
         fun cand -> is_inv cand || (
           match Term.var_offsets_of_term cand with
@@ -510,7 +504,6 @@
           when Num.(lo = hi) && (
             one_state_running || Num.(lo = ~- one)
           ) -> true
->>>>>>> 94f099bb
           | (None, None) -> true
           | _ -> false
         )
@@ -522,15 +515,11 @@
     (* Checking if we should terminate before doing anything. *)
     Event.check_termination () ;
 
-<<<<<<< HEAD
-    (* Stabilize graph. *)
-=======
     (* Stabilize graph.
 
     Note that we use `is_inv` here and not `prune`. The latter also removes
     terms that **might** be invariant in the one-state version, but which at
     this stage might cause the graph to split. *)
->>>>>>> 94f099bb
     Graph.stabilize graph sys is_inv lsd ;
 
     (* InvGenGraph.write_dot_to
@@ -674,15 +663,6 @@
     Format.printf "%s trivial: @[<v>%a@]@.@."
       pref (pp_print_list fmt_term "@ ") (Set.elements trivial) ; *)
 
-<<<<<<< HEAD
-    (* let suff =
-      Format.asprintf "%a_%s" Num.pp_print_numeral k (sys_name sys)
-    in
-    InvGenGraph.write_dot_to
-      "." "graph" suff Graph.fmt_graph_dot graph ;
-    InvGenGraph.write_dot_to
-      "." "classes" suff Graph.fmt_graph_classes_dot graph ; *)
-=======
     let suff =
       Format.asprintf "%a_%s" Num.pp_print_numeral k (sys_name sys)
     in
@@ -690,17 +670,12 @@
       "./dot" "graph" suff Graph.fmt_graph_dot graph ;
     InvGenGraph.write_dot_to
       "./dot" "classes" suff Graph.fmt_graph_classes_dot graph ;
->>>>>>> 94f099bb
     (* minisleep 2.0 ;
     exit () ; *)
 
     (* Forget the graph if it is stale. *)
     let memory, res =
-<<<<<<< HEAD
-      if Graph.is_stale graph then (
-=======
       (* if Graph.is_stale graph then (
->>>>>>> 94f099bb
         Event.log L_info
           "%s Graph for system %a is stale, forgetting it."
           (pref_s two_state)
@@ -719,11 +694,7 @@
           fun _ prune acc -> prune :: acc
         ) sys_map [] ;
         memory, (sys, non_trivial, trivial) :: res
-<<<<<<< HEAD
-      ) else
-=======
       ) else *)
->>>>>>> 94f099bb
         (sys, graph, non_trivial, trivial) :: memory, res
     in
 
@@ -737,7 +708,7 @@
     let k = Num.succ k in
     match max_depth with
     | Some kay when Num.(k > kay) ->
-      Event.log_uncond "%s Reached max depth (%a), stopping."
+      Event.log L_info "%s Reached max depth (%a), stopping."
         (pref_s two_state) Num.pp_print_numeral kay ;
       kill_solvers sys_map ;
       memory |> List.map (fun (sys, _, nt, t) -> sys, nt, t)
