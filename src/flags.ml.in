(* This file is part of the Kind 2 model checker.

   Copyright (c) 2015 by the Board of Trustees of the University of Iowa

   Licensed under the Apache License, Version 2.0 (the "License"); you
   may not use this file except in compliance with the License.  You
   may obtain a copy of the License at

   http://www.apache.org/licenses/LICENSE-2.0

   Unless required by applicable law or agreed to in writing, software
   distributed under the License is distributed on an "AS IS" BASIS,
   WITHOUT WARRANTIES OR CONDITIONS OF ANY KIND, either express or
   implied. See the License for the specific language governing
   permissions and limitations under the License.

*)

(* WARNING: DO NOT EDIT THE .ML FILE --- CHANGES WILL BE OVERWRITTEN

   Do not edit the .ml file but rather the .ml.in file, the .ml file
   is generated from the .ml.in file after each run of the configure
   script.

*)

open Lib

(* 

# WORKFLOW.

Flags are separated based on the technique(s) they impact. *Global flags* are
the ones that don't impact any technique, or impact all of them. Log flags,
help flags, timeout flags... are global flags.

**NB:** when adding a boolean flag, make sure to parse its value with the
`bool_of_string` function.

## Adding a new (non-global) flag to an existing module

Adding a new flag impacts three pieces of code. The first is the body of the
module you're adding the flag to. Generally speaking, adding a flag looks like

```ocaml
(* Default value of the flag. *)
let my_flag_default = ...
(* Reference storing the value of the flag. *)
let my_flag = ref my_flag_default
(* Add flag specification to module specs. *)
let _ = add_spec (
  (* The actual flag. *)
  "--my_flag",
  (* What to do with the value given to the flag, see other flags. *)
  ...,
  (* Flag description. *)
  fun fmt ->
    Format.fprintf fmt
      "@[<v>Description of my flag.@ Default: %a@]"
      pp_print_default_value_of_my_flag my_flag_default
)
(* Flag value accessor. *)
let my_flag () = !my_flag
```

At this point your flag is integrated in the Kind 2 flags.

To make it available to the rest of Kind 2, you need to modify the signature of
the module you added the flag to

* in this file, where the module is declared, and
* in `flags.mli`.

The update to the signature is typically

```ocaml
  val my_flag : unit -> type_of_my_flag
```


## Adding a new global flag

Global flags are given in the `Global` module. They are specified almost the
same way as discussed in the previous section for non-global flags. The
difference is in the spec definition, more precisely the flag description:

```ocaml
let _ = add_spec (
  (* The actual flag. *)
  "--my_flag",
  (* What to do with the value given to the flag, see other flags. *)
  ...,
  (* Flag description IS DIFFERENT. *)
  Format.sprintf "..."
)
```

Unfortunately global flags rely on the ocaml `Arg` module which for some
reason was written by someone oblivious to the format module. As a result
the description has to be a string and it's rather tricky to have it look
nice. See existing global flags for more info.


## Adding a new flag module

The template to add a new module is

```ocaml
module MyModule : sig
  include FlagModule
end = struct

  (* Identifier of the module. No space or special characters. *)
  let id = "..."
  (* Short description of the module. *)
  let desc = "..."
  (* Explanation of the module. *)
  let fmt_explain fmt =
    Format.fprintf fmt "@[<v>\
      ...\
    @]"

  (* All the flag specification of this module. *)
  let all_specs = ref []
  let add_specs specs = all_specs := !all_specs @ specs
  let add_spec spec = add_specs [spec]

  (* Returns all the flag specification of this module. *)
  let all_specs () = !all_specs

end
```

Don't forget to update `flags.mli`:

```ocaml
module MyModule : sig
  include FlagModule
end
```

You then need to add your module to the `module_map`, the association map
between module identifiers and modules. Make sure the identifier for your
module is not used yet.

You can now add modules following the instructions in the previous section.

*)
<<<<<<< HEAD
      

(*   type <X> = <X1> | <X2> arg <O> default <X2> action <F> doc <D> *)

(*   type smtsolver = Z3_SMTLIB | CVC4_SMTLIB arg smtsolver default CVC4_SMTLIB action smtsolver_action doc " choose SMT solver (available: %s, default: %s" *)
  
(* ********** *) 

let timeout_wall_default = 0. 

(* ********** *) 

let timeout_virtual_default = 0. 

(* ********** *) 

type smtsolver = [ `Z3_SMTLIB | `CVC4_SMTLIB | `MathSat5_SMTLIB | `Yices_SMTLIB | `Yices_native | `detect ]
    
let smtsolver_of_string = function
  | "Z3" -> `Z3_SMTLIB
  | "CVC4" -> `CVC4_SMTLIB
  | "MathSat5" -> `MathSat5_SMTLIB
  | "Yices2" -> `Yices_SMTLIB
  | "Yices" -> `Yices_native
  | _ -> raise (Arg.Bad "Bad value for --smtsolver")

let string_of_smtsolver = function 
  | `Z3_SMTLIB -> "Z3"
  | `CVC4_SMTLIB -> "CVC4"
  | `Yices_SMTLIB -> "Yices2"
  | `Yices_native -> "Yices"
  | `MathSat5_SMTLIB -> "MathSat5"
  | `detect -> "detect"

let smtsolver_values = "Z3, CVC4, MathSat5, Yices, Yices2"

let smtsolver_default = `detect

(* ********** *) 

type smtlogic = [ `None | `detect | `Logic of string ]

let smtlogic_values = [ `None ; `detect ; `Logic ("\"logic\"") ]

let smtlogic_of_string = function
  | "none" | "None" -> `None
  | "detect" | "Detect" -> `detect
  | s -> `Logic s

let string_of_smtlogic = function
  | `None -> "none"
  | `detect -> "detect"
  | `Logic s -> s

let smtlogic_default = `None

(* ********** *) 

type z3_bin = string 

let z3_bin_of_string s = s

let string_of_z3_bin s = s 

let z3_bin_default = "z3"

(* ********** *) 

type smt_check_sat_assume = bool

let smt_check_sat_assume_of_string s = s

let string_of_smt_check_sat_assume s = s 

let smt_check_sat_assume_default = true

(* ********** *) 

type smt_short_names = bool

let smt_short_names_of_string s = s

let string_of_smt_short_names s = s 

let smt_short_names_default = true

(* ********** *) 

type smt_arrays = bool

let smt_arrays_of_string s = s

let string_of_smt_arrays s = s 

let smt_arrays_default = false

(* ********** *) 

type inline_arrays = bool

let inline_arrays_of_string s = s

let string_of_inline_arrays s = s 

let inline_arrays_default = false

(* ********** *) 

type arrays_rec = bool

let arrays_rec_of_string s = s

let string_of_arrays_rec s = s 

let arrays_rec_default = false

(* ********** *) 

type cvc4_bin = string 

let cvc4_bin_of_string s = s

let string_of_cvc4_bin s = s 

let cvc4_bin_default = "cvc4"

(* ********** *) 
=======
>>>>>>> e1f8e9e4


(* Strings recognized as the bool value [true]. *)
let true_strings = [ "true" ; "on" ; "t" ]
(* Strings recognized as the bool value [false]. *)
let false_strings = [ "false" ; "off" ; "f" ]
(* String to bool. *)
let bool_of_string s =
  if List.mem s true_strings then true
  else if List.mem s false_strings then false
  else Arg.Bad (
    Format.asprintf
      "expected boolean (%a, %a), but got %s"
      (pp_print_list Format.pp_print_string ", ") true_strings
      (pp_print_list Format.pp_print_string ", ") false_strings
      s
  ) |> raise
(* Parses a bool and sets a reference. *)
let bool_arg reference = Arg.String (
  fun s -> reference := bool_of_string s
)

(* Signature of modules for flags. *)
module type FlagModule = sig
  (* Identifier of the module. *)
  val id: string
  (* Short description of the module. *)
  val desc: string
  (* Explanation of the module. *)
  val fmt_explain: Format.formatter -> unit
  (* Specifications of all the flags in the module. *)
  val all_specs: unit -> (
    string * Arg.spec * (Format.formatter -> unit)
  ) list
end

(* Options related to the underlying SMT solver. *)
module Smt: sig
  include FlagModule
  (** Logic sendable to the SMT solver. *)
  type logic = [
    `None | `detect | `Logic of string
  ]
  (** Logic to send to the SMT solver *)
  val logic : unit -> logic
  (** Legal SMT solvers. *)
  type solver = [
    | `Z3_SMTLIB
    | `CVC4_SMTLIB
    | `MathSat5_SMTLIB
    | `Yices_SMTLIB
    | `Yices_native
    | `detect
  ]
  (** Set SMT solver and executable *)
  val set_solver : solver -> unit
  (** Which SMT solver to use. *)
  val solver : unit -> solver
  (** Use check-sat with assumptions, or simulate with push/pop *)
  val check_sat_assume : unit -> bool
  (** Send short names to SMT solver *)
  val short_names : unit -> bool
  (** Executable of Z3 solver *)
  val z3_bin : unit -> string
  (** Executable of CVC4 solver *)
  val cvc4_bin : unit -> string
  (** Executable of MathSAT5 solver *)
  val mathsat5_bin : unit -> string
  (** Executable of Yices solver *)
  val yices_bin : unit -> string
  (** Executable of Yices2 SMT2 solver *)
  val yices2smt2_bin : unit -> string
  (** Write all SMT commands to files *)
  val trace : unit -> bool
  (** Path to the smt trace directory. *)
  val trace_dir : unit -> string
  val set_z3_bin: string -> unit
  val set_cvc4_bin: string -> unit
  val set_mathsat5_bin: string -> unit
  val set_yices_bin: string -> unit
  val set_yices2smt2_bin: string -> unit
end = struct

  (* Identifier of the module. *)
  let id = "smt"
  (* Short description of the module. *)
  let desc = "SMT solver flags"
  (* Explanation of the module. *)
  let fmt_explain fmt =
    Format.fprintf fmt "@[<v>\
      SMT solvers are the tools Kind 2 relies on to verify systems. Flags@ \
      in this module control which solver Kind 2 uses, the path to the@ \
      binary, and tweak how Kind 2 interacts with the solver at runtime.\
    @]"

  (* All the flag specification of this module. *)
  let all_specs = ref []
  let add_specs specs = all_specs := !all_specs @ specs
  let add_spec spec = add_specs [spec]

  (* Returns all the flag specification of this module. *)
  let all_specs () = !all_specs

  (* Active SMT solver. *)
  type solver = [
    | `Z3_SMTLIB
    | `CVC4_SMTLIB
    | `MathSat5_SMTLIB
    | `Yices_SMTLIB
    | `Yices_native
    | `detect
  ]
  let solver_of_string = function
    | "Z3" -> `Z3_SMTLIB
    | "CVC4" -> `CVC4_SMTLIB
    | "MathSat5" -> `MathSat5_SMTLIB
    | "Yices2" -> `Yices_SMTLIB
    | "Yices" -> `Yices_native
    | _ -> Arg.Bad "Bad value for --smt_solver" |> raise
  let string_of_solver = function
    | `Z3_SMTLIB -> "Z3"
    | `CVC4_SMTLIB -> "CVC4"
    | `Yices_SMTLIB -> "Yices2"
    | `Yices_native -> "Yices"
    | `MathSat5_SMTLIB -> "MathSat5"
    | `detect -> "detect"
  let solver_values = "Z3, CVC4, MathSat5, Yices, Yices2"
  let solver_default = `detect
  let solver = ref solver_default
  let _ = add_spec (
    "--smt_solver",
    Arg.String (fun str -> solver := solver_of_string str),
    fun fmt ->
      Format.fprintf fmt
        "@[<v>choose SMT solver@ Available: %s@ Default: %s@]"
        solver_values
        (string_of_solver solver_default)
  )
  let set_solver s = solver := s
  let solver () = !solver

  (* Active SMT logic. *)
  type logic = [
    `None | `detect | `Logic of string
  ]
  let logic_values = [
    `None ; `detect ; `Logic ("\"logic\"")
  ]
  let logic_of_string = function
    | "none" | "None" -> `None
    | "detect" | "Detect" -> `detect
    | s -> `Logic s
  let string_of_logic = function
    | `None -> "none"
    | `detect -> "detect"
    | `Logic s -> s
  let logic_default = `None
  let logic = ref logic_default
  let _ = add_spec (
    "--smt_logic",
    Arg.String (fun str -> logic := logic_of_string str),
    fun fmt ->
      Format.fprintf fmt
        "@[<v>\
          Select logic for SMT solvers@ \
          \"none\" for no logic (default)@ \
          \"detect\" to detect with the input system@ \
          Other SMTLIB logics will be passed to the solver\
        @]"
  )
  let logic () = !logic

  (* Activates check-sat with assumptions when supported. *)
  let check_sat_assume_of_string s = s
  let string_of_check_sat_assume s = s
  let check_sat_assume_default = true
  let check_sat_assume = ref check_sat_assume_default
  let _ = add_spec (
    "--check_sat_assume",
    bool_arg check_sat_assume,
    fun fmt ->
      Format.fprintf fmt
        "@[<v>\
          Use check-sat with assumptions, or simulate with push/pop@ \
          when false@ \
          Default: %B\
        @]"
      check_sat_assume_default
  )
  let check_sat_assume () = !check_sat_assume

  (* Use short name for variables at SMT level. *)
  let short_names_of_string s = s
  let string_of_short_names s = s
  let short_names_default = true
  let short_names = ref short_names_default
  let _ = add_spec (
    "--smt_short_names",
    bool_arg short_names,
    fun fmt ->
      Format.fprintf fmt
        "@[<v>\
          Send short variables names to SMT solver, send full names if false@ \
          Default: %B\
        @]"
      short_names_default
  )
  let short_names () = !short_names

  (* Z3 binary. *)
  let z3_bin_of_string s = s
  let string_of_z3_bin s = s
  let z3_bin_default = "z3"
  let z3_bin = ref z3_bin_default
  let _ = add_spec (
    "--z3_bin",
    Arg.Set_string z3_bin,
    fun fmt ->
      Format.fprintf fmt
        "@[<v>Executable of Z3 solver@ Default: \"%s\"@]"
        (string_of_z3_bin z3_bin_default)
  )
  let set_z3_bin str = z3_bin := str
  let z3_bin () = ! z3_bin

  (* CVC4 binary. *)
  let cvc4_bin_of_string s = s
  let string_of_cvc4_bin s = s
  let cvc4_bin_default = "cvc4"
  let cvc4_bin = ref cvc4_bin_default
  let _ = add_spec (
    "--cvc4_bin",
    Arg.Set_string cvc4_bin,
    fun fmt ->
      Format.fprintf fmt
        "@[<v>Executable of CVC4 solver@ Default: \"%s\"@]"
        (string_of_cvc4_bin cvc4_bin_default)
  )
  let set_cvc4_bin str = cvc4_bin := str
  let cvc4_bin () = !cvc4_bin

  (* Mathsat 5 binary. *)
  let mathsat5_bin_of_string s = s
  let string_of_mathsat5_bin s = s
  let mathsat5_bin_default = "mathsat"
  let mathsat5_bin = ref mathsat5_bin_default
  let _ = add_spec (
    "--mathsat5_bin",
    Arg.Set_string mathsat5_bin,
    fun fmt ->
      Format.fprintf fmt
        "@[<v>Executable of MathSAT5 solver@ Default: \"%s\"@]"
        (string_of_mathsat5_bin mathsat5_bin_default)
  )
  let set_mathsat5_bin str = mathsat5_bin := str
  let mathsat5_bin () = !mathsat5_bin

  (* Yices binary. *)
  let yices_bin_of_string s = s
  let string_of_yices_bin s = s
  let yices_bin_default = "yices"
  let yices_bin = ref yices_bin_default
  let _ = add_spec (
    "--yices_bin",
    Arg.Set_string yices_bin,
    fun fmt ->
      Format.fprintf fmt
        "@[<v>Executable of Yices solver@ Default: \"%s\"@]"
        (string_of_yices_bin yices_bin_default)
  )
  let set_yices_bin str = yices_bin := str
  let yices_bin () = !yices_bin

  (* Yices 2 binary. *)
  let yices2smt2_bin_of_string s = s
  let string_of_yices2smt2_bin s = s
  let yices2smt2_bin_default = "yices-smt2"
  let yices2smt2_bin = ref yices2smt2_bin_default
  let _ = add_spec (
    "--yices2_bin",
    Arg.Set_string yices2smt2_bin,
    fun fmt ->
      Format.fprintf fmt
        "@[<v>Executable of Yices2 SMT2 solver@ Default: \"%s\"@]"
        (string_of_yices2smt2_bin yices2smt2_bin_default)
  )
  let set_yices2smt2_bin str = yices2smt2_bin := str
  let yices2smt2_bin () = !yices2smt2_bin

  (* Activates logging of SMT interactions. *)
  let trace_default = false
  let trace = ref trace_default
  let _ = add_spec (
    "--smt_trace",
    Arg.Set trace,
    fun fmt ->
      Format.fprintf fmt
        "@[<v>Write all SMT commands to files@]"
  )
  let trace () = !trace

  (* Folder to log the SMT traces into. *)
  let trace_dir = ref None
  let set_trace_dir s = trace_dir := Some s
  let trace_dir () = match !trace_dir with
    | None -> "."
    | Some dir ->
      mk_dir dir ;
      let dir = Format.sprintf "%s/smt_trace" dir in
      mk_dir dir ;
      dir

end




(* BMC and k-induction flags. *)
module BmcKind : sig
  include FlagModule
  (** Maximal number of iterations in BMC. *)
  val max : unit -> int
  (** Check that the unrolling of the system alone is satisfiable. *)
  val check_unroll : unit -> bool
  (** Print counterexamples to induction. *)
  val print_cex : unit -> bool
  (** Compress inductive counterexample. *)
  val compress : unit -> bool
  (** Compress inductive counterexample when states are equal modulo inputs. *)
  val compress_equal : unit -> bool
  (** Compress inductive counterexample when states have same successors. *)
  val compress_same_succ : unit -> bool
  (** Compress inductive counterexample when states have same predecessors. *)
  val compress_same_pred : unit -> bool
  (** Lazy assertion of invariants. *)
  val lazy_invariants : unit -> bool
end = struct

  (* Identifier of the module. *)
  let id = "ind"
  (* Short description of the module. *)
  let desc = "BMC / K-induction flags"
  (* Explanation of the module. *)
  let fmt_explain fmt =
    Format.fprintf fmt "@[<v>\
      K-induction is the primary verification technique in Kind 2. It@ \
      consists of two processes:@ \
      > bounded model checking (BMC) explores the reachable states of the\
      @   system looking for a falsification of one of the properties.@ \
      > the (k-inductive) step tries to prove that from `k` succeeding states\
      @   verifying the properties, it not possible to reach a state violating\
      @   any of them. If this holds, then if BMC proved these properties to\
      @   hold in the `k` first states, then by (k-)induction the properties\
      @   hold.@ \
      Internally many techniques such as path compression, multi-property,@ \
      etc. are used to improve the basic scheme described above.@ \
      Flags in this module deal with the behavior of BMC and step.\
    @]"

  (* All the flag specification of this module. *)
  let all_specs = ref []
  let add_specs specs = all_specs := !all_specs @ specs
  let add_spec spec = add_specs [spec]

  (* Returns all the flag specification of this module. *)
  let all_specs () = !all_specs

  let max_default = 0
  let max = ref max_default
  let _ = add_spec (
    "--unroll_max",
    Arg.Set_int max,
    fun fmt ->
      Format.fprintf fmt
      "@[<v>\
        Maximal number of iterations for BMC and k-induction@ \
        Default: %d, unlimited: 0\
      @]"
      max_default
  )
  let max () = !max

  let check_unroll_default = true
  let check_unroll = ref check_unroll_default
  let _ = add_spec (
    "--bmc_check_unroll",
    bool_arg check_unroll,
    fun fmt ->
      Format.fprintf fmt
        "@[<v>\
          Check that the unrolling alone is satisfiable@ \
          Default: %b\
        @]"
        check_unroll_default
  )
  let check_unroll () = !check_unroll

  let print_cex_default = false
  let print_cex = ref print_cex_default
  let _ = add_spec (
    "--ind_print_cex",
    bool_arg print_cex,
    fun fmt ->
      Format.fprintf fmt
        "@[<v>Print counterexamples to induction@ Default: %b@]"
        print_cex_default
  )
  let print_cex () = !print_cex

  let compress_default = true
  let compress = ref compress_default
  let _ = add_spec (
    "--ind_compress",
    bool_arg compress,
    fun fmt ->
      Format.fprintf fmt
        "@[<v>Compress inductive counterexamples@ Default: %B@]"
        compress_default
  )
  let compress () = !compress

  let compress_equal_default = true
  let compress_equal = ref compress_equal_default
  let _ = add_spec (
    "--ind_compress_equal",
    bool_arg compress_equal,
    fun fmt ->
      Format.fprintf fmt
        "@[<v>\
          Compress inductive counterexamples for states equal modulo inputs@ \
          Default: %B\
        @]"
        compress_equal_default
  )
  let compress_equal () = !compress_equal

  let compress_same_succ_default = false
  let compress_same_succ = ref compress_same_succ_default
  let _ = add_spec (
    "--ind_compress_same_succ",
    bool_arg compress_same_succ,
    fun fmt ->
      Format.fprintf fmt
        "@[<v>\
          Compress inductive counterexamples for states with same successors@ \
          Default: %B\
        @]"
        compress_same_succ_default
  )
  let compress_same_succ () = !compress_same_succ

  let compress_same_pred_default = false
  let compress_same_pred = ref compress_same_pred_default
  let _ = add_spec (
  "--ind_compress_same_pred",
    bool_arg compress_same_pred,
    fun fmt ->
      Format.fprintf fmt
        "@[<v>\
          Compress inductive counterexamples for states with same predecessors@ \
          Default: %B\
        @]"
        compress_same_pred_default
  )
  let compress_same_pred () = !compress_same_pred

  let lazy_invariants_default = false
  let lazy_invariants = ref lazy_invariants_default
  let _ = add_spec (
    "--ind_lazy_invariants",
    bool_arg lazy_invariants,
    fun fmt ->
      Format.fprintf fmt
        "@[<v>Asserts invariants lazily@ Default: %B@]"
        lazy_invariants_default
  )
  let lazy_invariants () = !lazy_invariants

end



(* IC3 flags. *)
module IC3 : sig
  include FlagModule
  (** Algorithm usable for quantifier elimination in IC3. *)
  type qe = [
    `Z3 | `Z3_impl | `Z3_impl2 | `Cooper
  ]
  (** The QE algorithm IC3 should use. *)
  val qe : unit -> qe
  (** Sets [qe]. *)
  val set_qe : qe -> unit
  (** Check inductiveness of blocking clauses. *)
  val check_inductive : unit -> bool
  (** File for inductive blocking clauses. *)
  val print_to_file : unit -> string option
  (** Tighten blocking clauses to an unsatisfiable core. *)
  val inductively_generalize : unit -> int
  (** Block counterexample in future frames. *)
  val block_in_future : unit -> bool
  (** Block counterexample in future frames first before returning to frame. *)
  val block_in_future_first : unit -> bool
  (** Also propagate clauses before generalization. *)
  val fwd_prop_non_gen : unit -> bool
  (** Inductively generalize all clauses after forward propagation. *)
  val fwd_prop_ind_gen : unit -> bool
  (** Subsumption in forward propagation. *)
  val fwd_prop_subsume : unit -> bool
  (** Use invariants from invariant generators. *)
  val use_invgen : unit -> bool
  (** Legal abstraction mechanisms for in IC3. *)
  type abstr = [ `None | `IA ]
  (** Abstraction mechanism IC3 should use. *)
  val abstr : unit -> abstr
  (** Legal heuristics for extraction of implicants in IC3. *)
  type extract = [ `First | `Vars ]
  (** Heuristic for extraction of implicants in IC3. *)
  val extract : unit -> extract
end = struct

  (* Identifier of the module. *)
  let id = "ic3"
  (* Short description of the module. *)
  let desc = "IC3 flags"
  (* Explanation of the module. *)
  let fmt_explain fmt =
    Format.fprintf fmt "@[<v>\
      IC3 (a.k.a. PDR) is a relatively recent technique that tries to prove@ \
      a property by contructing an inductive invariant that implies it.@ \
      The IC3 engine in Kind 2 performs quantifier elimination (see module@ \
      \"qe\"), and because of how it is implemented it is known to be rather@ \
      slow on systems using real variables.\
    @]"

  (* All the flag specification of this module. *)
  let all_specs = ref []
  let add_specs specs = all_specs := !all_specs @ specs
  let add_spec spec = add_specs [spec]

  (* Returns all the flag specification of this module. *)
  let all_specs () = !all_specs

  let check_inductive_default = true
  let check_inductive = ref check_inductive_default
  let _ = add_spec (
    "--ic3_check_inductive",
    bool_arg check_inductive,
    fun fmt ->
      Format.fprintf fmt
        "@[<v>Check inductiveness of blocking clauses@ Default: %s@]"
        (string_of_bool check_inductive_default)
  )
  let check_inductive () = !check_inductive

  let print_to_file_default = None
  let print_to_file = ref print_to_file_default
  let _ = add_spec (
    "--ic3_print_to_file",
    Arg.String (fun str -> print_to_file := Some str),
    fun fmt ->
      Format.fprintf fmt
        "@[<v>Output file for blocking clauses@ Default: stdout@]"
  )
  let print_to_file () = !print_to_file

  let inductively_generalize_default = 1
  let inductively_generalize = ref inductively_generalize_default
  let _ = add_spec (
    "--ic3_inductively_generalize",
    Arg.Set_int inductively_generalize,
    fun fmt ->
      Format.fprintf fmt
        "@[<v>\
          Inductively generalize blocking clauses before forward propagation@ \
          0 = none@ \
          1 = normal IG@ \
          2 = IG with ordering@ \
          Default: %s\
        @]"
        (string_of_int inductively_generalize_default)
  )
  let inductively_generalize () = !inductively_generalize

  let block_in_future_default = true
  let block_in_future = ref block_in_future_default
  let _ = add_spec (
    "--ic3_block_in_future",
    bool_arg block_in_future,
    fun fmt ->
      Format.fprintf fmt
        "@[<v>Block counterexample in future frames@ Default: %s@]"
        (string_of_bool block_in_future_default)
  )
  let block_in_future () = !block_in_future

  let block_in_future_first_default = true
  let block_in_future_first = ref block_in_future_first_default
  let _ = add_spec (
    "--ic3_block_in_future_first",
    bool_arg block_in_future_first,
    fun fmt ->
      Format.fprintf fmt
        "@[<v>\
          Block counterexample in future frames first before returning to@ \
          frame@ \
          Default: %s\
        @]"
        (string_of_bool block_in_future_first_default)
  )
  let block_in_future_first () = !block_in_future_first

  let fwd_prop_non_gen_default = true
  let fwd_prop_non_gen = ref fwd_prop_non_gen_default
  let _ = add_spec (
    "--ic3_fwd_prop_non_gen",
    bool_arg fwd_prop_non_gen,
    fun fmt ->
      Format.fprintf fmt
        "@[<v>Also propagate clauses before generalization@ Default: %s@]"
        (string_of_bool fwd_prop_non_gen_default)
  )
  let fwd_prop_non_gen () = !fwd_prop_non_gen

  let fwd_prop_ind_gen_default = true
  let fwd_prop_ind_gen = ref fwd_prop_ind_gen_default
  let _ = add_spec (
    "--ic3_fwd_prop_ind_gen",
    bool_arg fwd_prop_ind_gen,
    fun fmt ->
      Format.fprintf fmt
      "@[<v>\
        Inductively generalize all clauses after forward propagation@ \
        Default: %s\
      @]"
      (string_of_bool fwd_prop_ind_gen_default)
  )
  let fwd_prop_ind_gen () = !fwd_prop_ind_gen

  let fwd_prop_subsume_default = true
  let fwd_prop_subsume = ref fwd_prop_subsume_default
  let _ = add_spec (
    "--ic3_fwd_prop_subsume",
    bool_arg fwd_prop_subsume,
    fun fmt ->
      Format.fprintf fmt
        "@[<v>Subsumption in forward propagation@ Default: %s@]"
        (string_of_bool fwd_prop_subsume_default)
  )
  let fwd_prop_subsume () = !fwd_prop_subsume

  let use_invgen_default = true
  let use_invgen = ref use_invgen_default
  let _ = add_spec (
    "--ic3_use_invgen",
    bool_arg use_invgen,
    fun fmt  ->
      Format.fprintf fmt
        "@[<v>Use invariants from invariant generators@ Default: %s@]"
        (string_of_bool use_invgen_default)
  )
  let use_invgen () = !use_invgen

  type qe = [
    `Z3 | `Z3_impl | `Z3_impl2 | `Cooper
  ]
  let qe_of_string = function
    | "Z3" -> `Z3
    | "Z3-impl" -> `Z3_impl
    | "Z3-impl2" -> `Z3_impl2
    | "cooper" -> `Cooper
    | _ -> raise (Arg.Bad "Bad value for --ic3_qe")
  let string_of_qe = function
    | `Z3 -> "Z3"
    |  `Z3_impl -> "Z3-impl"
    |  `Z3_impl2 -> "Z3-impl2"
    | `Cooper -> "cooper"
  let qe_values = [
    `Z3 ; `Z3_impl ; `Z3_impl2 ; `Cooper
  ] |> List.map string_of_qe |> String.concat ", "
  let qe_default = `Cooper
  let qe = ref qe_default
  let _ = add_spec (
    "--ic3_qe",
    Arg.String (fun str -> qe := qe_of_string str),
    fun fmt ->
      Format.fprintf fmt
        "@[<v>\
          Choose quantifier elimination algorithm@ \
          Available: %s@ \
          Default: %s\
        @]"
        qe_values (string_of_qe qe_default)
  )
  let set_qe q = qe := q
  let qe () = !qe

  type extract = [ `First | `Vars ]
  let extract_of_string = function
    | "first" -> `First
    | "vars" -> `Vars
    | _ -> raise (Arg.Bad "Bad value for --ic3_extract")
  let string_of_extract = function
    | `First -> "first"
    | `Vars -> "vars"
  let extract_values = [
    `First ; `Vars
  ] |> List.map string_of_extract |> String.concat ", "
  let extract_default = `First
  let extract = ref extract_default
  let _ = add_spec (
    "--ic3_extract",
    Arg.String (fun str -> extract := extract_of_string str),
    fun fmt ->
      Format.fprintf fmt
        "@[<v>\
          Heuristics for extraction of implicant@ \
          Available: %s@ \
          Default: %s\
        @]"
        extract_values (string_of_extract extract_default)
  )
  let extract () = !extract

  type abstr = [ `None | `IA ]
  let abstr_of_string = function
    | "None" -> `None
    | "IA" -> `IA
    | _ -> raise (Arg.Bad "Bad value for --ic3_abstr")
  let string_of_abstr = function
    | `IA -> "IA"
    | `None -> "None"
  let abstr_values = [
    `None ; `IA
  ] |> List.map string_of_abstr |> String.concat ", "
  let abstr_default = `None
  let abstr = ref abstr_default
  let _ = add_spec (
    "--ic3_abstr",
    Arg.String (fun str -> abstr := abstr_of_string str),
    fun fmt ->
      Format.fprintf fmt
        "@[<v>\
          Choose method of abstraction in IC3@ Available: %s@ Default: %s\
        @]"
        abstr_values (string_of_abstr abstr_default)
  )
  let abstr () = !abstr

end


(* Quantifier elimination module. *)
module QE : sig
  include FlagModule
  (** Order variables in polynomials by order of elimination **)
  val order_var_by_elim : unit -> bool
  (** Choose lower bounds containing variables **)
  val general_lbound : unit -> bool
end = struct

  (* Identifier of the module. *)
  let id = "qe"
  (* Short description of the module. *)
  let desc = "quantifier elimination flags"
  (* Explanation of the module. *)
  let fmt_explain fmt =
    Format.fprintf fmt "@[<v>\
      Quantifier elimination (QE) is a technique that, given some variables@ \
      `v_1`, ..., `v_n` and a quantifier-free formula `f`, returns a@ \
      quantifier-free formula equivalent to `(exists (v_1, ..., v_n) f)`.@ \
      The QE implemented in Kind 2 does not support real arithmetic. If the@ \
      solver used is z3, then z3's QE will be used instead of the internal@ \
      one for systems with real variables.@ \
      IC3 (module \"ic3\") is the only Kind 2 technique that uses QE.\
    @]"

  (* All the flag specification of this module. *)
  let all_specs = ref []
  let add_specs specs = all_specs := !all_specs @ specs
  let add_spec spec = add_specs [spec]

  (* Returns all the flag specification of this module. *)
  let all_specs () = !all_specs

  let order_var_by_elim_default = false
  let order_var_by_elim = ref order_var_by_elim_default
  let _ = add_spec (
    "--order_var_by_elim",
    bool_arg order_var_by_elim,
    fun fmt ->
      Format.fprintf fmt
      "@[<v>\
        Order variables in polynomials by order of elimination@ \
        Default: %B\
      @]"
      order_var_by_elim_default
  )
  let order_var_by_elim () = !order_var_by_elim

  let general_lbound_default = false
  let general_lbound = ref general_lbound_default
  let _ = add_spec (
    "--general_lbound",
    bool_arg general_lbound,
    fun fmt ->
      Format.fprintf fmt
      "@[<v>\
        Choose lower bounds containing variables@ \
        Default: %B\
      @]"
      general_lbound_default
  )
  let general_lbound () = !general_lbound
end




(* Contracts flags. *)
module Contracts : sig
  include FlagModule
  (** Compositional analysis. *)
  val compositional : unit -> bool
  (** Check modes. *)
  val check_modes : unit -> bool
  (** Check modes. *)
  val check_implem : unit -> bool
end = struct

  (* Identifier of the module. *)
  let id = "contract"
  (* Short description of the module. *)
  let desc = "contract and compositional verification flags"
  (* Explanation of the module. *)
  let fmt_explain fmt =
    Format.fprintf fmt "@[<v>\
      Kind 2 extends Lustre with a syntax for assume-guarantee-like@ \
      contracts. The syntax and semantics of contracts are described in@ \
      Kind 2 documentation.@ \
      Contracts allow to perform compositional verification, where sub-nodes@ \
      with a contract are abstracted away by their specification. Also, the@ \
      test generation technique (see module \"testgen\") relies on contracts@ \
      to generate the testcases.\
    @]"

  (* All the flag specification of this module. *)
  let all_specs = ref []
  let add_specs specs = all_specs := !all_specs @ specs
  let add_spec spec = add_specs [spec]

  (* Returns all the flag specification of this module. *)
  let all_specs () = !all_specs

  let compositional_default = false
  let compositional = ref compositional_default
  let _ = add_spec (
    "--compositional",
    bool_arg compositional,
    fun fmt ->
      Format.fprintf fmt
        "@[<v>Abstract subnodes with a contract@ Default: %B@]"
        compositional_default
  )
  let compositional () = !compositional

  let check_modes_default = true
  let check_modes = ref check_modes_default
  let _ = add_spec (
    "--check_modes",
    bool_arg check_modes,
    fun fmt ->
      Format.fprintf fmt
      "@[<v>\
        Checks the modes of a contracts are exhaustive@ \
        Default: %B\
      @]"
      check_modes_default
  )
  let check_modes () = !check_modes

  let check_implem_default = true
  let check_implem = ref check_implem_default
  let _ = add_spec (
    "--check_implem",
    bool_arg check_implem,
    fun fmt ->
      Format.fprintf fmt
      "@[<v>\
        Checks the implementation of nodes@ \
        Default: %B\
      @]"
      check_implem_default
  )
  let check_implem () = !check_implem

end



(* Testgen flags. *)
module Testgen : sig
  include FlagModule
  (** Activates test generation. *)
  val active : unit -> bool
  (** Only generate graph of reachable modes, do not log testcases. *)
  val graph_only : unit -> bool
  (** Length of the test case generated. *)
  val len : unit -> int
end = struct

  (* Identifier of the module. *)
  let id = "test"
  (* Short description of the module. *)
  let desc = "test generation flags"
  (* Explanation of the module. *)
  let fmt_explain fmt =
    Format.fprintf fmt "@[<v>\
      Test generation uses the contract (see module \"contract\") attached@ \
      to a node to explore the behavior of a node. For each behavior, a@ \
      trace of inputs triggering it is generated and logged as a testcase in@ \
      CSV.\
    @]"

  (* All the flag specification of this module. *)
  let all_specs = ref []
  let add_specs specs = all_specs := !all_specs @ specs
  let add_spec spec = add_specs [spec]

  (* Returns all the flag specification of this module. *)
  let all_specs () = !all_specs

  let active_default = false
  let active = ref active_default
  let _ = add_spec (
    "--testgen",
    bool_arg active,
    fun fmt ->
      Format.fprintf fmt
        "@[<v>\
          Activates test generation for systems proved correct@ \
          Default: %b\
        @]"
        active_default
  )
  let active () = !active

  let graph_only_default = false
  let graph_only = ref graph_only_default
  let _ = add_spec (
    "--testgen_graph_only",
    bool_arg graph_only,
    fun fmt ->
      Format.fprintf fmt
        "@[<v>\
          Only draw the graph of reachable modes, do not log testcases.@ \
          Default: %b\
        @]"
        graph_only_default
  )
  let graph_only () = !graph_only

  let len_default = 5
  let len = ref len_default
  let _ = add_spec (
    "--testgen_len",
    Arg.Set_int len,
    fun fmt ->
      Format.fprintf fmt
        "@[<v>\
          Maximimum length for test generation@ \
          Default: %d\
        @]"
        len_default
  )
  let len () = !len

end


(* Invgen flags. *)
module Invgen : sig
  include FlagModule
  (** InvGen will remove trivial invariants, i.e. invariants implied by the
      transition relation. *)
  val prune_trivial : unit -> bool
  (** Number of unrollings invariant generation should perform between
    switching to a different systems. *)
  val max_succ : unit -> int
  (** InvGen will lift candidate terms from subsystems. **)
  val lift_candidates : unit -> bool
  (** InvGen will generate invariants only for top level. **)
  val top_only : unit -> bool
  (** InvGen will look for candidate terms in the transition predicate. *)
  val mine_trans : unit -> bool
  (** Renice invariant generation process. *)
  val renice : unit -> int
end = struct

  (* Identifier of the module. *)
  let id = "invgen"
  (* Short description of the module. *)
  let desc = "invariant generation flags"
  (* Explanation of the module. *)
  let fmt_explain fmt =
    Format.fprintf fmt "@[<v>\
      Invariant generation attempts to discover invariants of the form@ \
      `<expr> => <expr>` using expressions mined from the initial and@ \
      transition predicates of the system. The candidates invariants@ \
      considered are selected by an incremental exploration of the reachable@ \
      states.\
    @]"

  (* All the flag specification of this module. *)
  let all_specs = ref []
  let add_specs specs = all_specs := !all_specs @ specs
  let add_spec spec = add_specs [spec]

  (* Returns all the flag specification of this module. *)
  let all_specs () = !all_specs

  let prune_trivial_default = true
  let prune_trivial = ref prune_trivial_default
  let _ = add_spec (
    "--invgen_prune_trivial",
    bool_arg prune_trivial,
    fun fmt ->
      Format.fprintf fmt
        "@[<v>\
          Invariant generation will only communicate invariants not implied@ \
          by the transition relation@ \
          Default: %B\
        @]"
        prune_trivial_default
  )
  let prune_trivial () = !prune_trivial

  let max_succ_default = 1
  let max_succ = ref max_succ_default
  let _ = add_spec (
    "--invgen_max_succ",
    Arg.Int (fun b -> max_succ := b),
    fun fmt ->
      Format.fprintf fmt
        "@[<v>\
          Maximal number of successive iterations for subsystems@ \
          Default: %d\
        @]"
        max_succ_default
  )
  let max_succ () = !max_succ

  let lift_candidates_default = false
  let lift_candidates = ref lift_candidates_default
  let _ = add_spec (
    "--invgen_lift_candidates",
    bool_arg lift_candidates,
    fun fmt ->
      Format.fprintf fmt
        "@[<v>\
          Invariant generation will instantiate candidates from sub-nodes@ \
          Default: %B\
        @]"
        lift_candidates_default
  )
  let lift_candidates () = !lift_candidates

  let top_only_default = false
  let top_only = ref top_only_default
  let _ = add_spec (
    "--invgen_top_only",
    bool_arg top_only,
    fun fmt ->
      Format.fprintf fmt
        "@[<v>\
          Only generate invariants for the top level@ \
          Default: %B\
        @]"
        top_only_default
  )
  let top_only () = !top_only

  let mine_trans_default = true
  let mine_trans = ref mine_trans_default
  let _ = add_spec (
    "--invgen_mine_trans",
    bool_arg mine_trans,
    fun fmt ->
      Format.fprintf fmt
        "@[<v>\
          Invariant generation will extract candidate terms from the@ \
          transition predicate@ \
          Default: %B\
        @]"
        mine_trans_default
  )
  let mine_trans () = !mine_trans

  let renice_default = 0
  let renice = ref renice_default
  let _ = add_spec (
    "--invgen_renice",
    Arg.Set_int renice,
    fun fmt ->
      Format.fprintf fmt
        "@[<v>\
          Renice invariant generation process. Give a positive argument to@ \
          lower priority\
        @]"
  )
  let renice () = !renice
end


(* C2I flags. *)
module C2I : sig
  include FlagModule
  (** Number of disjuncts in the DNF constructed by C2I. *)
  val dnf_size : unit -> int
  (** Number of int cubes in the DNF constructed by C2I. *)
  val int_cube_size : unit -> int
  (** Number of real cubes in the DNF constructed by C2I. *)
  val real_cube_size : unit -> int
  (** Whether mode sub candidate is activated in c2i. *)
  val modes : unit -> bool
end = struct

  (* Identifier of the module. *)
  let id = "c2i"
  (* Short description of the module. *)
  let desc = "C2I flags"
  (* Explanation of the module. *)
  let fmt_explain fmt =
    Format.fprintf fmt "@[<v>\
      C2I is an invariant generation technique based on machine-learning.@ \
      The Kind 2 implementation is still experimental and is inactive by@ \
      default.\
    @]"

  (* All the flag specification of this module. *)
  let all_specs = ref []
  let add_specs specs = all_specs := !all_specs @ specs
  let add_spec spec = add_specs [spec]

  (* Returns all the flag specification of this module. *)
  let all_specs () = !all_specs

  let dnf_size_default = 3
  let dnf_size = ref dnf_size_default
  let _ = add_spec (
    "--c2i_dnf",
    Arg.Set_int dnf_size,
    fun fmt ->
      Format.fprintf fmt
        "@[<v>\
          Number of disjuncts in the DNF constructed by C2I@ \
          Default %d\
        @]"
        dnf_size_default
  )
  let dnf_size () = !dnf_size

  let int_cube_size_default = 3
  let int_cube_size = ref int_cube_size_default
  let _ = add_spec (
    "--c2i_int_cubes",
    Arg.Set_int int_cube_size,
    fun fmt ->
      Format.fprintf fmt
        "@[<v>\
          Number of int cubes in the DNF constructed by C2I@ \
          Default %d\
        @]"
        int_cube_size_default
  )
  let int_cube_size () = !int_cube_size

  let real_cube_size_default = 3
  let real_cube_size = ref real_cube_size_default
  let _ = add_spec (
    "--c2i_real_cubes",
    Arg.Set_int real_cube_size,
    fun fmt ->
      Format.fprintf fmt
        "@[<v>\
          Number of real cubes in the DNF constructed by C2I@ \
          Default %d\
        @]"
        real_cube_size_default
  )
  let real_cube_size () = !real_cube_size

  let modes_default = true
  let modes = ref modes_default
  let _ = add_spec (
    "--c2i_modes",
    bool_arg modes,
    fun fmt ->
      Format.fprintf fmt
        "@[<v>\
          Activates mode subcandidates. Subsumes \"c2i_dnf_size\"@ \
          Default %b\
        @]"
        modes_default
  )
  let modes () = !modes
end


(* Interpreter flags. *)
module Interpreter : sig
  include FlagModule
  (** Read input from file. *)
  val input_file : unit -> string
  (** Run number of steps, override the number of steps given in the input
    file. *)
  val steps : unit -> int
end = struct

  (* Identifier of the module. *)
  let id = "interpreter"
  (* Short description of the module. *)
  let desc = "interpreter flags"
  (* Explanation of the module. *)
  let fmt_explain fmt =
    Format.fprintf fmt "@[<v>\
      The interpreter is a special mode where Kind 2 reads inputs from a@ \
      file and prints the outputs of the system at each step.\
    @]"

  (* All the flag specification of this module. *)
  let all_specs = ref []
  let add_specs specs = all_specs := !all_specs @ specs
  let add_spec spec = add_specs [spec]

  (* Returns all the flag specification of this module. *)
  let all_specs () = !all_specs

  let input_file_default = ""
  let input_file = ref input_file_default
  let _ = add_spec (
    "--interpreter_input_file",
    Arg.Set_string input_file,
    fun fmt ->
      Format.fprintf fmt "@[<v>Read input from file@]"
  )
  let input_file () = !input_file

  let steps_default = 0
  let steps = ref steps_default
  let _ = add_spec (
    "--interpreter_steps",
    Arg.Set_int steps,
    fun fmt ->
      Format.fprintf fmt
        "@[<v>\
          Run number of steps, override the number of steps given in the@ \
          input file@ \
          Default: %d\
        @]"
        steps_default
  )
  let steps () = !steps

end





(* ********************************************************************** *)
(* Maps identifiers to modules flag specifications and description        *)
(* ********************************************************************** *)

let usage_msg = Filename.basename Sys.executable_name |> Format.sprintf "\
  Usage: %s [options] <lustre_file>@.\
  Prove properties in Lustre program <lustre_file>.\
"

let global_usage_msg =
  Format.sprintf "\
    %s@.\
    Global options follow, use \"--flags_of\" for module-specific information.\
  " usage_msg

let module_map = [
  (Smt.id,
    (module Smt: FlagModule)
  ) ;
  (BmcKind.id,
    (module BmcKind: FlagModule)
  ) ;
  (IC3.id,
    (module IC3: FlagModule)
  ) ;
  (Invgen.id,
    (module Invgen: FlagModule)
  ) ;
  (C2I.id,
    (module C2I: FlagModule)
  ) ;
  (Testgen.id,
    (module Testgen: FlagModule)
  ) ;
  (Interpreter.id,
    (module Interpreter: FlagModule)
  ) ;
  (QE.id,
    (module QE: FlagModule)
  ) ;
  (Contracts.id,
    (module Contracts: FlagModule)
  ) ;
]

(* Formats an element of [module_map]. *)
let fmt_module_info fmt (id, m0d) =
  let module Flags = (val m0d: FlagModule) in
  Format.fprintf fmt
    "\
      |===| Module \"%s\":@.\
        @[<v>%t@]@.\
        @[<v>%a@]@.\
    "
    id
    Flags.fmt_explain
    (pp_print_list
      (fun fmt (key, _, desc) ->
        Format.fprintf fmt "  %s:@       %t" key desc)
      "@ "
    ) (Flags.all_specs ())

(* Prints module info for a list of identifiers. If ["all"] is in the list,
prints info for all modules.
If the input list is not empty and all identifiers are defined, exits with
status [0]. If some operators are undefined, exits with [2]. Does nothing if
the list is empty. *)
let print_module_info = function
| [] -> ()
| (hd :: tl) as ids -> (
  Format.printf "%s@.@." usage_msg ;
  if List.mem "all" ids then (
    Format.printf
      "%a"
      (pp_print_list fmt_module_info "@.@.")
      module_map
  ) else (
    (
      try (
        let m0d = module_map |> List.assoc hd in
        Format.printf "%a" fmt_module_info (hd, m0d)
      ) with Not_found -> (
        Format.printf
          "Unknown module \"%s\", legal values are@.  all, %a@."
          hd
          (pp_print_list
            (fun fmt (key,_) -> Format.fprintf fmt "%s" key)
            ", "
          ) module_map ;
        exit 2
      )
    ) ;
    tl |> List.iter ( fun id ->
      try (
        let m0d = module_map |> List.assoc id in
        Format.printf "@.%a" fmt_module_info (id, m0d)
      ) with Not_found -> (
        Format.printf
          "Unknown module \"%s\", legal values are@.  all, %a@."
          id
          (pp_print_list
            (fun fmt (key,_) -> Format.fprintf fmt "%s" key)
            ", "
          ) module_map ;
        exit 2
      )
    )
  ) ;
  exit 0
)




(* ********************************************************************** *)
(* Global flags                                                           *)
(* ********************************************************************** *)



(* Global flags. *)
module Global = struct

  (* All the flag specification of this module. *)
  let all_specs = ref []
  let add_specs specs = all_specs := !all_specs @ specs
  let add_spec spec = add_specs [spec]

  (* Returns all the flag specification of this module. *)
  let all_specs () = !all_specs


  (* Input flag. *)
  let input_file_default = None
  let input_file = ref input_file_default
  let set_input_file f = input_file := Some f
  let input_file () = !input_file


  (* Explain modules. *)
  let flags_of_default = []
  let flags_of = ref flags_of_default
  let _ = add_spec (
    "--flags_of",
    Arg.String (
      fun str -> if List.mem str !flags_of |> not then
        flags_of := str :: !flags_of
    ),
    Format.asprintf
      "@.    \
        explains and shows the flags for a Kind 2 module among\
        @.      %a\
        @.      %-15s explanation and flags for all Kind 2 modules\
      "
      (pp_print_list
        ( fun fmt (key, m0d) ->
          let module Flags = (val m0d: FlagModule) in
          Format.fprintf fmt
            "%-15s %s" (Format.sprintf "%s" key) Flags.desc
        ) "@.      "
      ) module_map
      "all"
  )
  let flags_of () = !flags_of


  (* Main lustre node. *)
  let lus_main_of_string s = Some s
  let string_of_lus_main = function
    | None -> "(none)"
    | Some s -> s
  let lus_main_default = None

  let lus_main = ref lus_main_default
  let _ = add_spec (
    "--lus_main",
    Arg.String (fun str -> lus_main := Some str),
    Format.sprintf
      "@.     \
        Use the given node as top node in Lustre input@.     \
        Default: \"--%%MAIN\" annotation in source if any, last node otherwise\
      "
  )
  let lus_main () = !lus_main


  (* Input format. *)
  type input_format = [
    `Lustre | `Horn | `Native
  ]
  let input_format_of_string = function
    | "lustre" -> `Lustre
    | "horn" -> `Horn
    | "native" -> `Native
    | _ -> raise (Arg.Bad "Bad value for --input-format")
  let string_of_input_format = function
    | `Lustre -> "lustre"
    | `Horn -> "horn"
    | `Native -> "native"
  let input_format_values = [
    `Lustre ; `Native
  ] |> List.map string_of_input_format |> String.concat ", "
  let input_format_default = `Lustre

  let input_format = ref input_format_default
  let _ = add_spec (
    "--input-format",
    Arg.String (fun str -> input_format := input_format_of_string str),
    Format.sprintf
      "@.     \
        Format of input file@.     \
        Available: %s, Default: %s\
      "
      input_format_values
      (string_of_input_format input_format_default)
  )
  let input_format () = !input_format


  (* Output directory. *)
  let output_dir_default = "kind2"
  let output_dir = ref output_dir_default
  let _ = add_spec (
    "--output_dir",
    Arg.Set_string output_dir,
    Format.sprintf
      "@.     \
        Output directory for the files generated:@.     \
        SMT traces, compilation, testgen, certification...@.     \
        Default: \"%s\"\
      "
      output_dir_default
  )
  let output_dir () = !output_dir


  (* Timeout. *)
  let timeout_wall_default = 0.
  let timeout_wall = ref timeout_wall_default
  let _ = add_specs ([
    ( "--timeout",
      Arg.Set_float timeout_wall,
      Format.sprintf
        "@.     \
          Wallclock timeout in seconds@.     \
          Default: %1.f\
        "
        timeout_wall_default
    ) ;
    ( "--timeout_wall",
      Arg.Set_float timeout_wall,
      Format.sprintf "@.     Same as \"--timeout\" (here for legacy)"
    )
  ])
  let timeout_wall () = !timeout_wall


  (* Modules enabled. *)
  type enable = kind_module list
  let kind_module_of_string = function
    | "IC3" -> `IC3
    | "BMC" -> `BMC
    | "IND" -> `IND
    | "IND2" -> `IND2
    | "INVGEN" -> `INVGEN
    | "INVGENOS" -> `INVGENOS
    | "C2I" -> `C2I
    | "interpreter" -> `Interpreter
    | unexpected -> Arg.Bad (
      Format.sprintf "Unexpected value \"%s\" for flag --enable" unexpected
    ) |> raise
  let string_of_kind_module = function
    | `IC3 -> "IC3"
    | `BMC -> "BMC"
    | `IND -> "IND"
    | `IND2 -> "IND2"
    | `INVGEN -> "INVGEN"
    | `INVGENOS -> "INVGENOS"
    | `C2I -> "C2I"
    | `Interpreter -> "interpreter"
  let string_of_enable = function
    | head :: tail -> (
      List.fold_left
        ( fun s m -> s ^ ", " ^ (string_of_kind_module m) )
        ("[" ^ (string_of_kind_module head))
<<<<<<< HEAD
        tail )
    ^ "]"
  | [] -> "[]"

let enable_values = "IC3, BMC, IND, INVGEN, INVGENOS, interpreter"

let enable_default_init = []

let enable_default_after = [`BMC; `IND; `IC3; `INVGEN; `INVGENOS]

(* ********** *) 

type check_version = bool

let check_version_default = false

(* ********** *) 

type bmc_max = int
    
let bmc_max_default = 0

(* ********** *) 

type ind_compress = bool
    
let ind_compress_default = false

(* ********** *) 

type ind_compress_equal = bool
    
let ind_compress_equal_default = true

(* ********** *) 

type ind_compress_same_succ = bool
    
let ind_compress_same_succ_default = false

(* ********** *) 

type ind_compress_same_pred = bool
    
let ind_compress_same_pred_default = false

(* ********** *) 

type ind_lazy_invariants = bool
    
let ind_lazy_invariants_default = false

(* ********** *) 

(* type ind_print_inductive_cex = bool
    
let ind_print_inductive_cex_default = true *)

(* ********** *) 

type ic3_check_inductive = bool
    
let string_of_ic3_check_inductive = string_of_bool

let ic3_check_inductive_default = true

(* ********** *) 

type ic3_print_to_file = string option
    
let ic3_print_to_file_default = None

(* ********** *) 

type ic3_inductively_generalize = int
    
let string_of_ic3_inductively_generalize = string_of_int

let ic3_inductively_generalize_default = 1

(* ********** *) 

type ic3_block_in_future = bool
    
let string_of_ic3_block_in_future = string_of_bool

let ic3_block_in_future_default = true

(* ********** *) 

type ic3_block_in_future_first = bool
    
let string_of_ic3_block_in_future_first = string_of_bool

let ic3_block_in_future_first_default = true

(* ********** *) 

type ic3_fwd_prop_non_gen = bool
    
let string_of_ic3_fwd_prop_non_gen = string_of_bool

let ic3_fwd_prop_non_gen_default = true

(* ********** *) 

type ic3_fwd_prop_ind_gen = bool
    
let string_of_ic3_fwd_prop_ind_gen = string_of_bool

let ic3_fwd_prop_ind_gen_default = true

(* ********** *) 

type ic3_fwd_prop_subsume = bool
    
let string_of_ic3_fwd_prop_subsume = string_of_bool

let ic3_fwd_prop_subsume_default = true

(* ********** *) 

type ic3_use_invgen = bool
    
let string_of_ic3_use_invgen = string_of_bool

let ic3_use_invgen_default = true

(* ********** *) 

type ic3_qe = [ `Z3 | `Z3_impl | `Z3_impl2 | `Cooper ]
    
let ic3_qe_of_string = function
  | "Z3" -> `Z3
  | "Z3-impl" -> `Z3_impl
  | "Z3-impl2" -> `Z3_impl2
  | "cooper" -> `Cooper
  | _ -> raise (Arg.Bad "Bad value for --ic3_qe")

let string_of_ic3_qe = function 
  | `Z3 -> "Z3"
  |  `Z3_impl -> "Z3-impl"
  |  `Z3_impl2 -> "Z3-impl2"
  | `Cooper -> "cooper"

let ic3_qe_values = "Z3, Z3-impl, Z3-impl-2, cooper"

let ic3_qe_default = `Cooper

(* ********** *) 

type ic3_extract = [ `First | `Vars ]
    
let ic3_extract_of_string = function
  | "first" -> `First
  | "vars" -> `Vars
  | _ -> raise (Arg.Bad "Bad value for --ic3_extract")

let string_of_ic3_extract = function 
  | `First -> "first"
  | `Vars -> "vars"

let ic3_extract_values = "first, vars"

let ic3_extract_default = `First


(* ********** *) 

type ic3_abstr = [ `None | `IA ] 

let ic3_abstr_of_string = function
| "None" -> `None
| "IA" -> `IA
| _ -> raise (Arg.Bad "Bad value for --ic3_abstr")

let string_of_ic3_abstr = function
| `IA -> "IA"
| `None -> "None"

let ic3_abstr_values = "IA, None"

let ic3_abstr_default = `None

(* ********** *) 
 
type cooper_order_var_by_elim = bool 
     
let cooper_order_var_by_elim_values = "true, false"
 
let cooper_order_var_by_elim_default = false
 
(* ********** *) 
 
type cooper_general_lbound = bool
     
let cooper_general_lbound_values = "true, false"
 
let cooper_general_lbound_default = false


(* ********** *)

(* INVGEN things. *)

type invgengraph_prune_trivial = bool

let invgengraph_prune_trivial_default = true

type invgengraph_max_succ = int

let invgengraph_max_succ_default = 1

type invgengraph_lift_candidates = bool

let invgengraph_lift_candidates_default = false

type invgengraph_mine_trans = bool

let invgengraph_mine_trans_default = false

type invgengraph_renice = int

let invgengraph_renice_default = 0

(* ********** *) 

type interpreter_input_file = string 

let interpreter_input_file_of_string s = s

let string_of_interpreter_input_file s = s 

let interpreter_input_file_default = ""

(* ********** *) 

type interpreter_steps = int 

let interpreter_steps_default = 0

(* ********** *) 

type input_format = [ `Lustre | `Horn | `Native ]
    
let input_format_of_string = function
  | "lustre" -> `Lustre
  | "horn" -> `Horn
  | "native" -> `Native
  | _ -> raise (Arg.Bad "Bad value for --input-format")

let string_of_input_format = function 
  | `Lustre -> "lustre"
  | `Horn -> "horn"
  | `Native -> "native"

let input_format_values = "lustre, native"

let input_format_default = `Lustre

(* ********** *) 

type lustre_main = string option

let lustre_main_of_string s = Some s

let string_of_lustre_main = function None -> "(none)" | Some s -> s

let lustre_main_default = None

(* ********** *) 

type lustre_flatten_arrays = bool

let string_of_lustre_flatten_arrays = string_of_bool

let lustre_flatten_arrays_default = false

(* ********** *) 

let debug_default = []

(* ********** *) 

let debug_log_default = None

(* ********** *) 

let log_level_default = L_warn

(* ********** *) 

let log_format_xml_default = false

(* ********** *) 


                               
(* All flags *)
type flags = 
  { mutable timeout_wall : float;
    mutable timeout_virtual : float;
    mutable smtsolver : smtsolver;
    mutable smtlogic : smtlogic;
    mutable z3_bin : z3_bin;
    mutable smt_check_sat_assume : smt_check_sat_assume;
    mutable smt_short_names : smt_short_names;
    mutable smt_arrays : smt_arrays;
    mutable inline_arrays : inline_arrays;
    mutable arrays_rec : arrays_rec;
    mutable cvc4_bin : cvc4_bin;
    mutable mathsat5_bin : mathsat5_bin;
    mutable yices_bin : yices_bin;
    mutable yices2smt2_bin : yices2smt2_bin;
    mutable smt_trace : smt_trace;
    mutable smt_trace_dir : smt_trace_dir;
    mutable enable : enable;
    mutable check_version : check_version;
    mutable bmc_max : bmc_max;
    mutable ind_compress : ind_compress;
    mutable ind_compress_equal : ind_compress_equal;
    mutable ind_compress_same_succ : ind_compress_same_succ;
    mutable ind_compress_same_pred : ind_compress_same_pred;
    mutable ind_lazy_invariants : ind_lazy_invariants;
    (* mutable ind_print_inductive_cex : ind_print_inductive_cex; *)
    mutable ic3_qe : ic3_qe;
    mutable ic3_extract : ic3_extract;
    mutable ic3_check_inductive : ic3_check_inductive;
    mutable ic3_print_to_file : ic3_print_to_file;
    mutable ic3_inductively_generalize : ic3_inductively_generalize;
    mutable ic3_block_in_future : ic3_block_in_future;
    mutable ic3_block_in_future_first : ic3_block_in_future_first;
    mutable ic3_fwd_prop_non_gen : ic3_fwd_prop_non_gen;
    mutable ic3_fwd_prop_ind_gen : ic3_fwd_prop_ind_gen;
    mutable ic3_fwd_prop_subsume : ic3_fwd_prop_subsume;
    mutable ic3_use_invgen : ic3_use_invgen;
    mutable ic3_abstr : ic3_abstr;
    mutable cooper_order_var_by_elim : cooper_order_var_by_elim;
    mutable cooper_general_lbound : cooper_general_lbound;
    mutable invgengraph_prune_trivial : invgengraph_prune_trivial;
    mutable invgengraph_max_succ : invgengraph_max_succ;
    mutable invgengraph_lift_candidates : invgengraph_lift_candidates;
    mutable invgengraph_mine_trans : invgengraph_mine_trans;
    mutable invgengraph_renice : invgengraph_renice;
    mutable interpreter_input_file : interpreter_input_file;
    mutable interpreter_steps : interpreter_steps;
    mutable lustre_main : lustre_main;
    mutable lustre_flatten_arrays : lustre_flatten_arrays;
    mutable debug : string list;
    mutable debug_log : string option;
    mutable log_level : log_level;
    mutable log_format_xml : bool;
    mutable input_format : input_format;
    mutable input_file : string option }
    
(* Defaults for all flags *)
let flags = 
  { timeout_wall = timeout_wall_default;
    timeout_virtual = timeout_virtual_default;
    smtsolver = smtsolver_default;
    smtlogic = smtlogic_default;
    z3_bin = z3_bin_default;
    smt_check_sat_assume = smt_check_sat_assume_default;
    smt_short_names = smt_short_names_default;
    smt_arrays = smt_arrays_default;
    inline_arrays = inline_arrays_default;
    arrays_rec = arrays_rec_default;
    cvc4_bin = cvc4_bin_default;
    mathsat5_bin = mathsat5_bin_default;
    yices_bin = yices_bin_default;
    yices2smt2_bin = yices2smt2_bin_default;
    smt_trace = smt_trace_default;
    smt_trace_dir = smt_trace_dir_default;
    enable = enable_default_init;
    check_version = check_version_default;
    bmc_max = bmc_max_default;
    ind_compress = ind_compress_default;
    ind_compress_equal = ind_compress_equal_default;
    ind_compress_same_succ = ind_compress_same_succ_default;
    ind_compress_same_pred = ind_compress_same_pred_default;
    ind_lazy_invariants = ind_lazy_invariants_default;
    (* ind_print_inductive_cex = ind_print_inductive_cex_default; *)
    ic3_qe = ic3_qe_default;
    ic3_extract = ic3_extract_default;
    ic3_check_inductive = ic3_check_inductive_default;
    ic3_print_to_file = ic3_print_to_file_default;
    ic3_inductively_generalize = ic3_inductively_generalize_default;
    ic3_fwd_prop_non_gen = ic3_fwd_prop_non_gen_default;
    ic3_fwd_prop_ind_gen = ic3_fwd_prop_ind_gen_default;
    ic3_block_in_future = ic3_block_in_future_default;
    ic3_block_in_future_first = ic3_block_in_future_first_default;
    ic3_fwd_prop_subsume = ic3_fwd_prop_subsume_default;
    ic3_use_invgen = ic3_use_invgen_default;
    ic3_abstr = ic3_abstr_default;
    cooper_order_var_by_elim = cooper_order_var_by_elim_default;
    cooper_general_lbound = cooper_general_lbound_default;
    invgengraph_prune_trivial = invgengraph_prune_trivial_default;
    invgengraph_max_succ = invgengraph_max_succ_default;
    invgengraph_lift_candidates = invgengraph_lift_candidates_default;
    invgengraph_mine_trans = invgengraph_mine_trans_default;
    invgengraph_renice = invgengraph_renice_default;
    interpreter_input_file = interpreter_input_file_default;
    interpreter_steps = interpreter_steps_default;
    lustre_main = lustre_main_default;
    lustre_flatten_arrays = lustre_flatten_arrays_default;
    debug = debug_default;
    debug_log = debug_log_default;
    log_level = log_level_default;
    log_format_xml = log_format_xml_default;
    input_format = input_format_default;
    input_file = None } 

(* ********** *) 


let log level fmt =

  if flags.log_format_xml then

    (ignore_or_fprintf level)
      !log_ppf 
      ("@[<hv 2><Log class=\"%s\" source=\"%a\">@,@[<hov>" ^^ 
         fmt ^^ 
           "@]@;<0 -2></Log>@]@.") 
      (string_of_log_level level)
      pp_print_kind_module `Parser

  else (ignore_or_fprintf level) !log_ppf (fmt ^^ "@.")

                                 
(************)

let timeout_wall_action o = flags.timeout_wall <- o  

let timeout_wall_spec = 
  ("--timeout_wall", 
   Arg.Float timeout_wall_action, 
   Format.sprintf "wallclock timeout (default: %1.f)" timeout_wall_default)

(* ********** *) 

let timeout_virtual_action o = flags.timeout_virtual <- o  

let timeout_virtual_spec = 
  ("--timeout_virtual", 
   Arg.Float timeout_virtual_action, 
   Format.sprintf "CPU timeout (default: %1.f)" timeout_virtual_default)

(* ********** *) 

let smtsolver_action o = flags.smtsolver <- (smtsolver_of_string o)
  
let smtsolver_spec = 
  ("--smtsolver", 
   Arg.String smtsolver_action, 
   Format.sprintf "choose SMT solver (available: %s, default: %s)"
                  smtsolver_values (string_of_smtsolver smtsolver_default))

(* ********** *) 

let smtlogic_action o = flags.smtlogic <- (smtlogic_of_string o)
  
let smtlogic_spec = 
  ("--smtlogic", 
   Arg.String smtlogic_action, 
   "select logic for SMT solvers (\"none\" for no logic (default), and \
    \"detect\" to detect with the input system, other SMTLIB logics will be \
    passed to the solver)")

(* ********** *) 

let z3_bin_action o = flags.z3_bin <- (z3_bin_of_string o)
  
let z3_bin_spec = 
  ("--z3_bin", 
   Arg.String z3_bin_action, 
   Format.sprintf "executable of Z3 solver (default: %s)"
                  (string_of_z3_bin z3_bin_default))

(* ********** *) 

let smt_check_sat_assume_action o = flags.smt_check_sat_assume <- o
  
let smt_check_sat_assume_spec = 
  ("--smt_check_sat_assume", 
   Arg.Bool smt_check_sat_assume_action, 
   Format.sprintf
     "Use check-sat with assumptions, or simulate with push/pop \
      when false (default: %B)"
     smt_check_sat_assume_default)

(* ********** *) 

let smt_short_names_action o = flags.smt_short_names <- o
  
let smt_short_names_spec = 
  ("--smt_short_names", 
   Arg.Bool smt_short_names_action, 
   Format.sprintf
     "Send short variables names to SMT solver, send full names if false (default: %B)"
     smt_short_names_default)

(* ********** *) 

let smt_arrays_action () = flags.smt_arrays <- true
  
let smt_arrays_spec = 
  ("--smt_arrays", 
   Arg.Unit smt_arrays_action, 
   "Use the theory of arrays")

(* ********** *) 

let inline_arrays_action () = flags.inline_arrays <- true
  
let inline_arrays_spec = 
  ("--inline_arrays", 
   Arg.Unit inline_arrays_action, 
   "Inline fixed bounds arrays")

(* ********** *) 

let arrays_rec_action () =
  match flags.smtsolver with
  | `CVC4_SMTLIB -> flags.arrays_rec <- true
  | _ ->
     raise (Arg.Bad 
         "Recursive encoding of arrays can only be used with CVC4. \
          Use the flag --smtsolver CVC4")  
  
let arrays_rec_spec = 
  ("--arrays_rec", 
   Arg.Unit arrays_rec_action, 
   "Define recurvsive functions for arrays")

(* ********** *) 

let cvc4_bin_action o = flags.cvc4_bin <- (cvc4_bin_of_string o)
  
let cvc4_bin_spec = 
  ("--cvc4_bin", 
   Arg.String cvc4_bin_action, 
   Format.sprintf "executable of CVC4 solver (default: %s)"
                  (string_of_cvc4_bin cvc4_bin_default))

(* ********** *) 

let mathsat5_bin_action o = flags.mathsat5_bin <- (mathsat5_bin_of_string o)
  
let mathsat5_bin_spec = 
  ("--mathsat5_bin", 
   Arg.String mathsat5_bin_action, 
   Format.sprintf "executable of MathSAT5 solver (default: %s)"
                  (string_of_mathsat5_bin mathsat5_bin_default))

(* ********** *) 

let yices_bin_action o = flags.yices_bin <- (yices_bin_of_string o)
  
let yices_bin_spec = 
  ("--yices_bin", 
   Arg.String yices_bin_action, 
   Format.sprintf "executable of Yices solver (default: %s)"
                  (string_of_yices_bin yices_bin_default))

(* ********** *) 

let yices2smt2_bin_action o =
  flags.yices2smt2_bin <- (yices2smt2_bin_of_string o)
  
let yices2smt2_bin_spec = 
  ("--yices2_bin", 
   Arg.String yices2smt2_bin_action, 
   Format.sprintf "executable of Yices2 SMT2 solver (default: %s)"
                  (string_of_yices2smt2_bin yices2smt2_bin_default))

(* ********** *) 

let smt_trace_action o = flags.smt_trace <- true
  
let smt_trace_spec = 
  ("--smt_trace", 
   Arg.Unit smt_trace_action, 
   Format.sprintf "Write all SMT commands to files")

(* ********** *) 

let smt_trace_dir_action o = flags.smt_trace_dir <- o
  
let smt_trace_dir_spec = 
  ("--smt_trace_dir", 
   Arg.String smt_trace_dir_action, 
   Format.sprintf "Directory for trace logs of SMT commands (default: %s)"
                  smt_trace_dir_default)

(* ********** *) 

let enable_action o = 

  (* Ensure the each module is at most once in flags.enable *)
  let mdl = kind_module_of_string o in
  if not (List.mem mdl flags.enable) then flags.enable <- mdl :: flags.enable
  
let enable_spec = 
  ("--enable", 
   Arg.String enable_action, 
   Format.sprintf "enable Kind module (available: %s, default: %s)"
                  enable_values (string_of_enable enable_default_after))

(* ********** *) 

let check_version_action () = flags.check_version <- true
  
let check_version_spec = 
  ("--version", 
   Arg.Unit check_version_action, 
   Format.sprintf "Output version information and exit")

(* ********** *) 

let bmc_max_action o = flags.bmc_max <- o
  
let bmc_max_spec = 
  ("--bmc_max", 
   Arg.Int bmc_max_action, 
   Format.sprintf "(BMC, IND) Maximal number of iterations (default: %d, unlimited: 0)" bmc_max_default)

(* ********** *) 

let ind_compress_action o = flags.ind_compress <- o
  
let ind_compress_spec = 
  ("--ind_compress", 
   Arg.Bool ind_compress_action, 
   Format.sprintf "(IND) Compress inductive counterexamples (default: %B)"
                  ind_compress_default)

(* ********** *) 

let ind_compress_equal_action o = flags.ind_compress_equal <- o
  
let ind_compress_equal_spec = 
  ("--ind_compress_equal", 
   Arg.Bool ind_compress_equal_action, 
   Format.sprintf "(IND) Compress inductive counterexamples for states equal \
                   modulo inputs (default: %B)" ind_compress_equal_default)

(* ********** *) 

let ind_compress_same_succ_action o = flags.ind_compress_same_succ <- o
  
let ind_compress_same_succ_spec = 
  ("--ind_compress_same_succ", 
   Arg.Bool ind_compress_same_succ_action, 
   Format.sprintf "(IND) Compress inductive counterexamples for states \
                   with same successors (default: %B)"
                  ind_compress_same_succ_default)

(* ********** *) 

let ind_compress_same_pred_action o = flags.ind_compress_same_pred <- o
  
let ind_compress_same_pred_spec = 
  ("--ind_compress_same_pred", 
   Arg.Bool ind_compress_same_pred_action, 
   Format.sprintf "(IND) Compress inductive counterexamples for states \
                   with same predecessors (default: %B)"
                  ind_compress_same_pred_default)

(* ********** *) 

let ind_lazy_invariants_action o = flags.ind_lazy_invariants <- o
  
let ind_lazy_invariants_spec = 
  ("--ind_lazy_invariants", 
   Arg.Bool ind_lazy_invariants_action, 
   Format.sprintf "(IND) Asserts invariants lazily (default: %B)" ind_lazy_invariants_default)

(* ********** *) 
(* 
let ind_print_inductive_cex_action o = flags.ind_print_inductive_cex <- o
  
let ind_print_inductive_cex_spec = 
  ("--ind_print_inductive_cex", 
   Arg.Bool ind_print_inductive_cex_action, 
   Format.sprintf "(IND) Print inductive counterexamples (default: %B)"
                  ind_print_inductive_cex_default) *)

(* ********** *) 

let ic3_qe_action o = flags.ic3_qe <- (ic3_qe_of_string o)
  
let ic3_qe_spec = 
  ("--ic3_qe", 
   Arg.String ic3_qe_action, 
   Format.sprintf "(IC3) choose quantifier elimination algorithm \
                   (available: %s, default: %s)"
                  ic3_qe_values (string_of_ic3_qe ic3_qe_default))

(* ********** *) 

let ic3_extract_action o = flags.ic3_extract <- (ic3_extract_of_string o)
  
let ic3_extract_spec = 
  ("--ic3_extract", 
   Arg.String ic3_extract_action, 
   Format.sprintf "(IC3) Heuristics for extraction of implicant \
                   (available: %s, default: %s)"
                  ic3_extract_values
                  (string_of_ic3_extract ic3_extract_default))

(* ********** *) 

let ic3_check_inductive_action o = flags.ic3_check_inductive <- o
  
let ic3_check_inductive_spec = 
  ("--ic3_check_inductive", 
   Arg.Bool ic3_check_inductive_action, 
   Format.sprintf "(IC3) Check inductiveness of blocking clauses (default: %s)"
                  (string_of_ic3_check_inductive ic3_check_inductive_default))

(* ********** *) 

let ic3_print_to_file_action o = 
  flags.ic3_print_to_file <- Some o
  
let ic3_print_to_file_spec = 
  ("--ic3_print_to_file", 
   Arg.String ic3_print_to_file_action, 
   Format.sprintf "(IC3) Output file for blocking clauses (default: stdout)")

(* ********** *) 

let ic3_inductively_generalize_action o = flags.ic3_inductively_generalize <- o
  
let ic3_inductively_generalize_spec = 
  ("--ic3_inductively_generalize", 
   Arg.Int ic3_inductively_generalize_action, 
   Format.sprintf "(IC3) Inductively generalize blocking clauses before forward propagation (0 = none, 1 = normal IG, 2 = IG with ordering) (default: %s)" (string_of_ic3_inductively_generalize ic3_inductively_generalize_default))

(* ********** *) 

let ic3_block_in_future_action o = flags.ic3_block_in_future <- o
  
let ic3_block_in_future_spec = 
  ("--ic3_block_in_future", 
   Arg.Bool ic3_block_in_future_action, 
   Format.sprintf "(IC3) Block counterexample in future frames (default: %s)"
                  (string_of_ic3_block_in_future ic3_block_in_future_default))

(* ********** *) 
 
let ic3_block_in_future_first_action o = flags.ic3_block_in_future_first <- o
  
let ic3_block_in_future_first_spec = 
  ("--ic3_block_in_future_first", 
   Arg.Bool ic3_block_in_future_first_action, 
   Format.sprintf "(IC3) Block counterexample in future frames first before returning to frame (default: %s)"
                  (string_of_ic3_block_in_future_first ic3_block_in_future_first_default))

(* ********** *) 
 
let ic3_fwd_prop_non_gen_action o = flags.ic3_fwd_prop_non_gen <- o
  
let ic3_fwd_prop_non_gen_spec = 
  ("--ic3_fwd_prop_non_gen", 
   Arg.Bool ic3_fwd_prop_non_gen_action, 
   Format.sprintf "(IC3) Also propagate clauses before generalization (default: %s)"
                  (string_of_ic3_fwd_prop_non_gen ic3_fwd_prop_non_gen_default))

(* ********** *) 
 
let ic3_fwd_prop_ind_gen_action o = flags.ic3_fwd_prop_ind_gen <- o
  
let ic3_fwd_prop_ind_gen_spec = 
  ("--ic3_fwd_prop_ind_gen", 
   Arg.Bool ic3_fwd_prop_ind_gen_action, 
   Format.sprintf "(IC3) Inductively generalize all clauses after forward propagation (default: %s)"
                  (string_of_ic3_fwd_prop_ind_gen ic3_fwd_prop_ind_gen_default))

(* ********** *) 
 
let ic3_fwd_prop_subsume_action o = flags.ic3_fwd_prop_subsume <- o
  
let ic3_fwd_prop_subsume_spec = 
  ("--ic3_fwd_prop_subsume", 
   Arg.Bool ic3_fwd_prop_subsume_action, 
   Format.sprintf "(IC3) Subsumption in forward propagation (default: %s)"
                  (string_of_ic3_fwd_prop_subsume ic3_fwd_prop_subsume_default))

(* ********** *) 
 
let ic3_use_invgen_action o = flags.ic3_use_invgen <- o
  
let ic3_use_invgen_spec = 
  ("--ic3_use_invgen", 
   Arg.Bool ic3_use_invgen_action, 
   Format.sprintf "(IC3) Use invariants from invariant generators (default: %s)"
                  (string_of_ic3_use_invgen ic3_use_invgen_default))

(* ********** *) 

let ic3_abstr_action o = flags.ic3_abstr <- (ic3_abstr_of_string o)
  
let ic3_abstr_spec = 
  ("--ic3_abstr", 
   Arg.String ic3_abstr_action, 
   Format.sprintf "(IC3) choose method of abstraction in IC3 \"
                   (available: %s, default: %s)"
                  ic3_abstr_values (string_of_ic3_abstr ic3_abstr_default))
(* ********** *) 
 
let cooper_order_var_by_elim_action o = flags.cooper_order_var_by_elim <- o
                                          
let cooper_order_var_by_elim_spec = 
  ("--cooper_order_var_by_elim", 
   Arg.Bool cooper_order_var_by_elim_action, 
   Format.sprintf "(Cooper QE) Order variables in polynomials by order of \
                   elimination (available: %s, default: %B)"
                  cooper_order_var_by_elim_values
                  cooper_order_var_by_elim_default)
  
(* ********** *) 
  
let cooper_general_lbound_action o = flags.cooper_general_lbound <- o
                                       
let cooper_general_lbound_spec = 
  ("--cooper_general_lbound", 
   Arg.Bool cooper_general_lbound_action, 
   Format.sprintf "(Cooper QE) Choose lower bounds containing variables (available: %s, default: %B)" cooper_general_lbound_values cooper_general_lbound_default)
  
(* ********** *) 
  
let invgengraph_prune_trivial_action o = flags.invgengraph_prune_trivial <- o
                                       
let invgengraph_prune_trivial_spec = 
  ("--invgen_prune_trivial", 
   Arg.Bool invgengraph_prune_trivial_action,
   Format.sprintf
     "Invariant generation will only look for top node invariants (default: %B)."
     invgengraph_prune_trivial_default)
  
let invgengraph_max_succ_action o = flags.invgengraph_max_succ <- o
                                       
let invgengraph_max_succ_spec = 
  ("--invgen_max_succ", 
   Arg.Int invgengraph_max_succ_action,
   Format.sprintf
     "Maximal number of successive iterations for subsystems (default: %d)."
     invgengraph_max_succ_default)
  
let invgengraph_lift_candidates_action o = flags.invgengraph_lift_candidates <- o
                                       
let invgengraph_lift_candidates_spec = 
  ("--invgen_lift_candidates", 
   Arg.Bool invgengraph_lift_candidates_action,
   Format.sprintf
     "Invariant generation will only look for top node invariants (default: %B)."
     invgengraph_lift_candidates_default)
  
let invgengraph_mine_trans_action o = flags.invgengraph_mine_trans <- o
                                       
let invgengraph_mine_trans_spec = 
  ("--invgen_mine_trans", 
   Arg.Bool invgengraph_mine_trans_action,
   Format.sprintf
     "Invariant generation will extract candidate terms from the transition predicate (default: %B)."
     invgengraph_mine_trans_default)

let invgengraph_renice_action o = flags.invgengraph_renice <- o
                                       
let invgengraph_renice_spec = 
  ("--invgen_renice", 
   Arg.Int invgengraph_renice_action,
   "Renice invariant generation process. Give a positive argument to lower priority.")
  
(* ********** *) 

let interpreter_input_file_action o = flags.interpreter_input_file <- o
                                       
let interpreter_input_file_spec = 
  ("--interpreter_input_file", 
   Arg.String interpreter_input_file_action, 
   Format.sprintf "(Interpreter) Read input from file")

(* ********** *) 

let interpreter_steps_action o = flags.interpreter_steps <- o
                                       
let interpreter_steps_spec = 
  ("--interpreter_steps", 
   Arg.Int interpreter_steps_action, 
   Format.sprintf "(Interpreter) Run number of steps, override the number of \
                   steps given in the input file")

(* ********** *) 

let lustre_main_action o = flags.lustre_main <- Some o
                                       
let lustre_main_spec = 
  ("--lustre_main", 
   Arg.String lustre_main_action, 
   Format.sprintf "Use the given node as top node in Lustre input \
                   (default: --%%MAIN annotation)")

(* ********** *) 

let lustre_flatten_arrays_action o = flags.lustre_flatten_arrays <- o
                                       
let lustre_flatten_arrays_spec = 
  ("--lustre_flatten_arrays", 
   Arg.Bool lustre_flatten_arrays_action, 
   Format.sprintf
     "Flatten arrays to one stream per element. If false, use quantified definitions. \
      (default: %B)"
     lustre_flatten_arrays_default)

(* ********** *) 

let debug_action o = flags.debug <- o :: flags.debug 
  
let debug_spec = 
  ("--debug", 
   Arg.String debug_action, 
   Format.sprintf "enable debug output for a section, give one --debug option \
                   for each section to be enabled")

(* ********** *) 

let debug_log_action o = flags.debug_log <- Some o
  
let debug_log_spec = 
  ("--debug-log", 
   Arg.String debug_log_action, 
   Format.sprintf "output debug messages to file (default: stdout)")

(* ********** *) 

let log_level_action o () = flags.log_level <- o
  
let log_level_off_spec = 
  ("-qq", 
   Arg.Unit (log_level_action L_off), 
   Format.sprintf "Disable output completely")

let log_level_fatal_spec = 
  ("-q", 
   Arg.Unit (log_level_action L_fatal), 
   Format.sprintf "Disable output, fatal errors only")

let log_level_error_spec = 
  ("-s", 
   Arg.Unit (log_level_action L_error), 
   Format.sprintf "Silence output, errors only")

let log_level_info_spec = 
  ("-v", 
   Arg.Unit (log_level_action L_info), 
   Format.sprintf "Output informational messages")

let log_level_debug_spec = 
  ("-vv", 
   Arg.Unit (log_level_action L_debug), 
   Format.sprintf "Output informational and debug messages")

let log_level_trace_spec = 
  ("-vvv", 
   Arg.Unit (log_level_action L_trace), 
   Format.sprintf "Output informational, debug and trace messages")

(* ********** *) 

let log_format_xml_action o () = flags.log_format_xml <- o

let log_format_xml_spec = 
  ("-xml", 
   Arg.Unit (log_format_xml_action true), 
   Format.sprintf "Output in XML format")

(* ********** *) 

let input_format_action o = flags.input_format <- (input_format_of_string o)
  
let input_format_spec = 
  ("--input-format", 
   Arg.String input_format_action, 
   Format.sprintf "Format of input file (available: %s, default: %s)"
                  input_format_values
                  (string_of_input_format input_format_default))


(* ********************************************************************** *)
(* Pretty-printing of flags                                               *)
(* ********************************************************************** *)
=======
        tail
      ) ^ "]"
    | [] -> "[]"
  let enable_values = [
    `IC3 ; `BMC ; `IND ; `IND2 ; `INVGEN ; `INVGENOS ; `C2I ; `Interpreter
  ] |> List.map string_of_kind_module |> String.concat ", "

  let enable_default_init = []
  let disable_default_init = []

  let enable_default_after = [
    `BMC ; `IND ; `IND2 ; `IC3 ; `INVGEN ; `INVGENOS
  ]
  let enabled = ref enable_default_init
  let disabled = ref disable_default_init
  let finalize_enabled () =
    (* If [enabled] is unchanged, set it do default after init. *)
    if !enabled = enable_default_init then (
      enabled := enable_default_after
    ) ;
    (* Remove disabled modules. *)
    enabled := !enabled |> List.filter (
      fun mdl -> List.mem mdl !disabled |> not
    )
  let _ = add_spec (
    "--enable",
    Arg.String (
      fun str ->
        let mdl = kind_module_of_string str in
        if List.mem mdl !enabled |> not
        then enabled := mdl :: !enabled
    ),
    Format.sprintf
      "@.     \
        Enable Kind module@.     \
        Available: %s@.     \
        Default: %s\
      "
      enable_values
      (string_of_enable enable_default_after)
  )
  let enabled () = !enabled

  (* Modules disabled. *)
  let _ = add_spec (
    "--disable",
    Arg.String (
      fun str ->
        let mdl = kind_module_of_string str in
        if List.mem mdl !disabled |> not
        then disabled := mdl :: !disabled
    ),
    Format.sprintf
      "@.     \
        Disable Kind module@.     \
        Available: %s\
      "
      enable_values
  )
  let disabled () = !disabled


  (* Modular mode. *)
  let modular_default = false
  let modular = ref modular_default
  let _ = add_spec (
    "--modular",
    bool_arg modular,
    Format.sprintf
      "@.     \
        bottom-up analysis of each node@.     \
        Default: %B\
      "
      modular_default
  )
  let modular () = !modular


  (* Reject unguarded pre's in Lustre file. *)
  let lus_strict_default = false
  let lus_strict = ref lus_strict_default
  let _ = add_spec (
    "--lus_strict",
    bool_arg lus_strict,
    Format.sprintf
      "@.     \
        Strict mode in Lustre: uninitialized pre and undefined@.     \
        Local variables are not allowed when this flag is present\
      "
  )
  let lus_strict () = !lus_strict

  let lus_compile_default = false
  let lus_compile = ref lus_compile_default
  let _ = add_spec (
    "--lus_compile",
    bool_arg lus_compile,
    Format.sprintf
      "@.     \
        Nodes proved correct will be compiled to Rust@.     \
        Default: %b\
      "
      lus_compile_default
  )
  let lus_compile () = !lus_compile

  (* Active debug sections. *)
  let debug_default = []
  let debug_ref = ref debug_default
  let _ = add_spec (
    "--debug",
    Arg.String (fun str -> debug_ref := str :: !debug_ref),
    Format.sprintf
      "@.     \
        Enable debug output for a section, give one --debug option\
        @.     for each section to be enabled\
      "
  )
  let debug () = !debug_ref


  (* Debug messages to file. *)
  let debug_log_default = None
  let debug_log = ref debug_log_default
  let _ = add_spec (
    "--debug-log",
    Arg.String (fun str -> debug_log := Some str),
    Format.sprintf
      "@.     \
        Output debug messages to file@.     \
        Default: stdout\
      "
  )
  let debug_log () = ! debug_log


  (* Log level. *)
  let log_level_default = L_warn
  let log_level = ref log_level_default
  let _ = add_specs ([
    ( "-qq",
      Arg.Unit (fun () -> log_level := L_off),
      Format.sprintf " Disable output completely"
    ) ;
    ( "-q",
      Arg.Unit (fun () -> log_level := L_fatal),
      Format.sprintf "  Disable output, fatal errors only"
    ) ;
    ( "-s",
      Arg.Unit (fun () -> log_level := L_error),
      Format.sprintf "  Silence output, errors only"
    ) ;
    ( "-v",
      Arg.Unit (fun () -> log_level := L_info),
      Format.sprintf "  Output informational messages"
    ) ;
    ( "-vv",
      Arg.Unit (fun () -> log_level := L_debug),
      Format.sprintf " Output informational and debug messages"
    ) ;
    ( "-vvv",
      Arg.Unit (fun () -> log_level := L_trace),
      Format.sprintf "Output informational, debug and trace messages"
    )
  ])
  let log_level () = !log_level


  (* XML log. *)
  let log_format_xml_default = false
  let log_format_xml = ref log_format_xml_default
  let _ = add_spec (
    "-xml",
    Arg.Set log_format_xml,
    Format.sprintf "Output in XML format"
  )
  let log_format_xml () = !log_format_xml


  (* Version flag. *)
  let check_version_default = false
  let check_version = ref check_version_default
  let _ = add_spec (
    "--version",
    Arg.Set check_version,
    Format.sprintf "Print version information and exit"
  )
  let check_version () = !check_version

end

(* Re-exports. *)
type enable = Global.enable
type input_format = Global.input_format
>>>>>>> e1f8e9e4


(* ********************************************************************** *)
(* Accessor functions for flags                                           *)
(* ********************************************************************** *)

<<<<<<< HEAD
let timeout_wall () = flags.timeout_wall

let timeout_virtual () = flags.timeout_virtual

let smtsolver () = flags.smtsolver 

let smtlogic () = flags.smtlogic 

let z3_bin () = flags.z3_bin

let smt_check_sat_assume () = flags.smt_check_sat_assume

let smt_short_names () = flags.smt_short_names

let smt_arrays () = flags.smt_arrays

let inline_arrays () = flags.inline_arrays

let arrays_rec () = flags.arrays_rec

let cvc4_bin () = flags.cvc4_bin

let mathsat5_bin () = flags.mathsat5_bin

let yices_bin () = flags.yices_bin

let yices2smt2_bin () = flags.yices_bin

let smt_trace () = flags.smt_trace

let smt_trace_dir () = flags.smt_trace_dir

let enable () = flags.enable 

let check_version () = flags.check_version 

let bmc_max () = flags.bmc_max 

let ind_compress () = flags.ind_compress 

let ind_compress_equal () = flags.ind_compress_equal 

let ind_compress_same_succ () = flags.ind_compress_same_succ 

let ind_compress_same_pred () = flags.ind_compress_same_pred 

let ind_lazy_invariants () = flags.ind_lazy_invariants

(* let ind_print_inductive_cex () = flags.ind_print_inductive_cex  *)

let ic3_qe () = flags.ic3_qe 

let set_ic3_qe f = flags.ic3_qe <- f

let ic3_extract () = flags.ic3_extract 

let ic3_check_inductive () = flags.ic3_check_inductive 

let ic3_inductively_generalize () = true

let ic3_print_to_file () = flags.ic3_print_to_file

let ic3_inductively_generalize () = flags.ic3_inductively_generalize

let ic3_block_in_future () = flags.ic3_block_in_future 

let ic3_block_in_future_first () = flags.ic3_block_in_future_first 

let ic3_fwd_prop_non_gen () = flags.ic3_fwd_prop_non_gen 

let ic3_fwd_prop_ind_gen () = flags.ic3_fwd_prop_ind_gen 

let ic3_fwd_prop_subsume () = flags.ic3_fwd_prop_subsume 

let ic3_use_invgen () = flags.ic3_use_invgen 

let ic3_abstr () = flags.ic3_abstr

let set_ic3_abstr f = flags.ic3_abstr <- f

let cooper_order_var_by_elim () = flags.cooper_order_var_by_elim

let cooper_general_lbound () = flags.cooper_general_lbound

let invgengraph_prune_trivial () = flags.invgengraph_prune_trivial

let invgengraph_max_succ () = flags.invgengraph_max_succ

let invgengraph_lift_candidates () = flags.invgengraph_lift_candidates

let invgengraph_mine_trans () = flags.invgengraph_mine_trans

let invgengraph_renice () = flags.invgengraph_renice

let interpreter_input_file () = flags.interpreter_input_file

let interpreter_steps () = flags.interpreter_steps

let lustre_main () = flags.lustre_main

let lustre_flatten_arrays () = flags.lustre_flatten_arrays

let debug () = flags.debug

let debug_log () = flags.debug_log

let log_level () = flags.log_level

let log_format_xml () = flags.log_format_xml

let input_format () = flags.input_format 

let input_file () = match flags.input_file with 
  | Some f -> f 
=======
(* |===| The following functions allow to access global flags directly. *)

let output_dir = Global.output_dir
let enable = Global.enabled
let check_version = Global.check_version
let lus_strict = Global.lus_strict
let modular = Global.modular
let lus_main = Global.lus_main
let debug = Global.debug
let debug_log = Global.debug_log
let log_level = Global.log_level
let log_format_xml = Global.log_format_xml
let input_format = Global.input_format
let timeout_wall = Global.timeout_wall
let input_file () = match Global.input_file () with
  | Some f -> f
>>>>>>> e1f8e9e4
  | None -> failwith "No input file given"
let lus_compile = Global.lus_compile

(* Path to subdirectory for a system (in the output directory). *)
let subdir_for scope =
  Format.asprintf
    "%s/%a"
    (output_dir ())
    (pp_print_list Format.pp_print_string "_") scope


(* ********************************************************************** *)
(* Parsing of command-line options into flags                             *)
(* ********************************************************************** *)

<<<<<<< HEAD
let usage_msg = 
  Format.sprintf 
    "Usage: %s [options] FILE@\nProve properties in Lustre program FILE@\n" 
    (Filename.basename Sys.executable_name)

let rec help_action () = raise (Arg.Help (Arg.usage_string speclist usage_msg))

and speclist = 
  [

    (* Wallclock timeout *)
    timeout_wall_spec;

    (* CPU timeout *)
    timeout_virtual_spec;

    (* Set SMT solver *)
    smtsolver_spec;

    (* Set SMT logic *)
    smtlogic_spec;

    (* Set executable for Z3 solver *)
    z3_bin_spec;

    (* Use check-sat with assumptions or simulate with push/pop *)
    smt_check_sat_assume_spec;

    (* Send short names to SMT solver *)
    smt_short_names_spec;

    (* Use builtin theory of arrays in SMT solver *)
    smt_arrays_spec;

    (* Inline arrays with fixed bounds *)
    inline_arrays_spec;

    (* Define recursive functions for arrays *)
    arrays_rec_spec;

    (* Set executable for CVC4 solver *)
    cvc4_bin_spec;

    (* Set executable for MathSAT5 solver *)
    mathsat5_bin_spec;

    (* Set executable for Yices solver *)
    yices_bin_spec;

    (* Set executable for Yices2 SMT2 solver *)
    yices2smt2_bin_spec;

    (* Write all SMT commands to files *)
    smt_trace_spec;

    (* Directory for  trace logs of SMT commands *)
    smt_trace_dir_spec;

    (* Set enabled modules *)
    enable_spec;

    (* Output version information and exit *)
    check_version_spec;

    (* Maximal number of iterations in BMC *)
    bmc_max_spec;

    (* Compress inductive counterexamples *)
    ind_compress_spec;

    (* Compress inductive counterexamples when states are equal modulo
       input *)
    ind_compress_equal_spec;

    (* Compress inductive counterexamples when states have same successors *)
    ind_compress_same_succ_spec;

    (* Compress inductive counterexamples when states have same predecessors *)
    ind_compress_same_pred_spec;

    (* Compress inductive counterexamples when states have same predecessors *)
    ind_lazy_invariants_spec;

    (* Print inductive counterexamples *)
    (* ind_print_inductive_cex_spec; *)

    (* Set QE in IC3 *)
    ic3_qe_spec;

    (* Heuristic for extraction of implicant *)
    ic3_extract_spec;

    (* Check inductiveness of blocking clauses *)
    ic3_check_inductive_spec;

    (* File for inductive of blocking clauses *)
    ic3_print_to_file_spec;

    (* Inductively generalize the blocking clause before forward propagating *)
    ic3_inductively_generalize_spec;

    (* Block counterexample in future frames *)
    ic3_block_in_future_spec;

    (* Block counterexample in future frames first before returning to frame *)
    ic3_block_in_future_first_spec;

    (* Also propagate clauses before generalization *)
    ic3_fwd_prop_non_gen_spec;

    (* Inductively generalize all clauses after forward propagation *)
    ic3_fwd_prop_ind_gen_spec;

    (* Subsumption in forward propagation *)
    ic3_fwd_prop_subsume_spec;

    (* Use invariants from invariant generators *)
    ic3_use_invgen_spec;

    (* Abstraction in IC3 *)
    ic3_abstr_spec;

    (* Set option in Cooper QE*)
    cooper_order_var_by_elim_spec;
    cooper_general_lbound_spec;

    (* Set invgen options. *)
    invgengraph_prune_trivial_spec;
    invgengraph_max_succ_spec;
    invgengraph_lift_candidates_spec;
    invgengraph_mine_trans_spec;
    invgengraph_renice_spec;

    (* Read input from file *)
    interpreter_input_file_spec;

    (* Run number of steps, override the number of steps given in the
       input file *)
    interpreter_steps_spec;

    (* Main node in Lustre input *)
    lustre_main_spec;

    (* Flatten arrays to one stream per element *)
    lustre_flatten_arrays_spec;

    (* Enable debug output *)
    debug_spec;

    (* Enable debug output *)
    debug_log_spec;

    (* Set verbosity of output *)
    log_level_error_spec;
    log_level_fatal_spec;
    log_level_off_spec;
    log_level_info_spec;
    log_level_debug_spec;
    log_level_trace_spec;

    (* Set output format to XML *)
    log_format_xml_spec;

    (* Set input format *)
    input_format_spec;

    (* Display help *)
    ("-help", 
     Arg.Unit help_action, 
     " Display this list of options");
    ("--help", 
     Arg.Unit help_action, 
     "Display this list of options");
    ("-h", 
     Arg.Unit help_action, 
     "    Display this list of options")
  ]
    

let anon_action s = 
  match flags.input_file with 
    | None -> flags.input_file <- Some s
=======
let rec help_action () =
  Arg.Help (Arg.usage_string speclist global_usage_msg) |> raise

and speclist =
  ("--help", Arg.Unit help_action, "\\") ::
  ("-help", Arg.Unit help_action, " | Display this list of options") ::
  ("-h", Arg.Unit help_action, "    /") :: (
    Global.all_specs ()
  )

let all_specs = ( Global.all_specs () ) @ (
  List.fold_left (
    fun l (_, m0d) ->
      let module Flags = (val m0d: FlagModule) in
      List.fold_left
        (fun l (flag, action, _) -> (flag, action, "") :: l)
        l
        ( Flags.all_specs () )
  ) [] module_map
)

let anon_action s =
  match Global.input_file () with
    | None -> Global.set_input_file s
>>>>>>> e1f8e9e4
    | Some _ -> raise (Arg.Bad "More than one input file given")

let set_smtsolver = function

  | `Z3_SMTLIB as smtsolver ->

    (function z3_bin ->
      Smt.set_solver smtsolver ;
      Smt.set_z3_bin z3_bin )

  | `CVC4_SMTLIB as smtsolver ->

    (function cvc4_bin ->
      Smt.set_solver smtsolver ;
      Smt.set_cvc4_bin cvc4_bin )

  | `MathSat5_SMTLIB as smtsolver ->

    (function mathsat5_bin ->
      Smt.set_solver smtsolver ;
      Smt.set_mathsat5_bin mathsat5_bin )

  | `Yices_native as smtsolver ->

    (function yices_bin ->
      Smt.set_solver smtsolver ;
      Smt.set_yices_bin yices_bin )

  | `Yices_SMTLIB as smtsolver ->

    (function yices2smt2_bin ->
      Smt.set_solver smtsolver ;
      Smt.set_yices2smt2_bin yices2smt2_bin )

  | `detect -> (function _ -> ())


let parse_argv () =
  (* Parse command-line arguments *)
  Arg.parse all_specs anon_action global_usage_msg ;

  (* Output version information only? *)
  if Global.check_version () then (
    Format.printf "%t@." pp_print_version ;
    exit 0
  ) ;

  (* If any module info was requested, print it and exit. *)
  Global.flags_of () |> List.rev |> print_module_info ;

  (* Finalize the list of enabled module. *)
  Global.finalize_enabled () ;

  (* Fail if input file not set *)
  match Global.input_file () with
  | None ->
    Format.printf
      "%s: No input file given.@\n" Sys.argv.(0) ;
    Arg.usage speclist usage_msg ;
    exit 2
  | Some _ -> ()
  
(*
   Local Variables:
   compile-command: "make -C .. -k"
   tuareg-interactive-program: "./kind2.top -I ./_build -I ./_build/SExpr"
   indent-tabs-mode: nil
   End:
*)<|MERGE_RESOLUTION|>--- conflicted
+++ resolved
@@ -146,136 +146,6 @@
 You can now add modules following the instructions in the previous section.
 
 *)
-<<<<<<< HEAD
-      
-
-(*   type <X> = <X1> | <X2> arg <O> default <X2> action <F> doc <D> *)
-
-(*   type smtsolver = Z3_SMTLIB | CVC4_SMTLIB arg smtsolver default CVC4_SMTLIB action smtsolver_action doc " choose SMT solver (available: %s, default: %s" *)
-  
-(* ********** *) 
-
-let timeout_wall_default = 0. 
-
-(* ********** *) 
-
-let timeout_virtual_default = 0. 
-
-(* ********** *) 
-
-type smtsolver = [ `Z3_SMTLIB | `CVC4_SMTLIB | `MathSat5_SMTLIB | `Yices_SMTLIB | `Yices_native | `detect ]
-    
-let smtsolver_of_string = function
-  | "Z3" -> `Z3_SMTLIB
-  | "CVC4" -> `CVC4_SMTLIB
-  | "MathSat5" -> `MathSat5_SMTLIB
-  | "Yices2" -> `Yices_SMTLIB
-  | "Yices" -> `Yices_native
-  | _ -> raise (Arg.Bad "Bad value for --smtsolver")
-
-let string_of_smtsolver = function 
-  | `Z3_SMTLIB -> "Z3"
-  | `CVC4_SMTLIB -> "CVC4"
-  | `Yices_SMTLIB -> "Yices2"
-  | `Yices_native -> "Yices"
-  | `MathSat5_SMTLIB -> "MathSat5"
-  | `detect -> "detect"
-
-let smtsolver_values = "Z3, CVC4, MathSat5, Yices, Yices2"
-
-let smtsolver_default = `detect
-
-(* ********** *) 
-
-type smtlogic = [ `None | `detect | `Logic of string ]
-
-let smtlogic_values = [ `None ; `detect ; `Logic ("\"logic\"") ]
-
-let smtlogic_of_string = function
-  | "none" | "None" -> `None
-  | "detect" | "Detect" -> `detect
-  | s -> `Logic s
-
-let string_of_smtlogic = function
-  | `None -> "none"
-  | `detect -> "detect"
-  | `Logic s -> s
-
-let smtlogic_default = `None
-
-(* ********** *) 
-
-type z3_bin = string 
-
-let z3_bin_of_string s = s
-
-let string_of_z3_bin s = s 
-
-let z3_bin_default = "z3"
-
-(* ********** *) 
-
-type smt_check_sat_assume = bool
-
-let smt_check_sat_assume_of_string s = s
-
-let string_of_smt_check_sat_assume s = s 
-
-let smt_check_sat_assume_default = true
-
-(* ********** *) 
-
-type smt_short_names = bool
-
-let smt_short_names_of_string s = s
-
-let string_of_smt_short_names s = s 
-
-let smt_short_names_default = true
-
-(* ********** *) 
-
-type smt_arrays = bool
-
-let smt_arrays_of_string s = s
-
-let string_of_smt_arrays s = s 
-
-let smt_arrays_default = false
-
-(* ********** *) 
-
-type inline_arrays = bool
-
-let inline_arrays_of_string s = s
-
-let string_of_inline_arrays s = s 
-
-let inline_arrays_default = false
-
-(* ********** *) 
-
-type arrays_rec = bool
-
-let arrays_rec_of_string s = s
-
-let string_of_arrays_rec s = s 
-
-let arrays_rec_default = false
-
-(* ********** *) 
-
-type cvc4_bin = string 
-
-let cvc4_bin_of_string s = s
-
-let string_of_cvc4_bin s = s 
-
-let cvc4_bin_default = "cvc4"
-
-(* ********** *) 
-=======
->>>>>>> e1f8e9e4
 
 
 (* Strings recognized as the bool value [true]. *)
@@ -1831,1002 +1701,6 @@
       List.fold_left
         ( fun s m -> s ^ ", " ^ (string_of_kind_module m) )
         ("[" ^ (string_of_kind_module head))
-<<<<<<< HEAD
-        tail )
-    ^ "]"
-  | [] -> "[]"
-
-let enable_values = "IC3, BMC, IND, INVGEN, INVGENOS, interpreter"
-
-let enable_default_init = []
-
-let enable_default_after = [`BMC; `IND; `IC3; `INVGEN; `INVGENOS]
-
-(* ********** *) 
-
-type check_version = bool
-
-let check_version_default = false
-
-(* ********** *) 
-
-type bmc_max = int
-    
-let bmc_max_default = 0
-
-(* ********** *) 
-
-type ind_compress = bool
-    
-let ind_compress_default = false
-
-(* ********** *) 
-
-type ind_compress_equal = bool
-    
-let ind_compress_equal_default = true
-
-(* ********** *) 
-
-type ind_compress_same_succ = bool
-    
-let ind_compress_same_succ_default = false
-
-(* ********** *) 
-
-type ind_compress_same_pred = bool
-    
-let ind_compress_same_pred_default = false
-
-(* ********** *) 
-
-type ind_lazy_invariants = bool
-    
-let ind_lazy_invariants_default = false
-
-(* ********** *) 
-
-(* type ind_print_inductive_cex = bool
-    
-let ind_print_inductive_cex_default = true *)
-
-(* ********** *) 
-
-type ic3_check_inductive = bool
-    
-let string_of_ic3_check_inductive = string_of_bool
-
-let ic3_check_inductive_default = true
-
-(* ********** *) 
-
-type ic3_print_to_file = string option
-    
-let ic3_print_to_file_default = None
-
-(* ********** *) 
-
-type ic3_inductively_generalize = int
-    
-let string_of_ic3_inductively_generalize = string_of_int
-
-let ic3_inductively_generalize_default = 1
-
-(* ********** *) 
-
-type ic3_block_in_future = bool
-    
-let string_of_ic3_block_in_future = string_of_bool
-
-let ic3_block_in_future_default = true
-
-(* ********** *) 
-
-type ic3_block_in_future_first = bool
-    
-let string_of_ic3_block_in_future_first = string_of_bool
-
-let ic3_block_in_future_first_default = true
-
-(* ********** *) 
-
-type ic3_fwd_prop_non_gen = bool
-    
-let string_of_ic3_fwd_prop_non_gen = string_of_bool
-
-let ic3_fwd_prop_non_gen_default = true
-
-(* ********** *) 
-
-type ic3_fwd_prop_ind_gen = bool
-    
-let string_of_ic3_fwd_prop_ind_gen = string_of_bool
-
-let ic3_fwd_prop_ind_gen_default = true
-
-(* ********** *) 
-
-type ic3_fwd_prop_subsume = bool
-    
-let string_of_ic3_fwd_prop_subsume = string_of_bool
-
-let ic3_fwd_prop_subsume_default = true
-
-(* ********** *) 
-
-type ic3_use_invgen = bool
-    
-let string_of_ic3_use_invgen = string_of_bool
-
-let ic3_use_invgen_default = true
-
-(* ********** *) 
-
-type ic3_qe = [ `Z3 | `Z3_impl | `Z3_impl2 | `Cooper ]
-    
-let ic3_qe_of_string = function
-  | "Z3" -> `Z3
-  | "Z3-impl" -> `Z3_impl
-  | "Z3-impl2" -> `Z3_impl2
-  | "cooper" -> `Cooper
-  | _ -> raise (Arg.Bad "Bad value for --ic3_qe")
-
-let string_of_ic3_qe = function 
-  | `Z3 -> "Z3"
-  |  `Z3_impl -> "Z3-impl"
-  |  `Z3_impl2 -> "Z3-impl2"
-  | `Cooper -> "cooper"
-
-let ic3_qe_values = "Z3, Z3-impl, Z3-impl-2, cooper"
-
-let ic3_qe_default = `Cooper
-
-(* ********** *) 
-
-type ic3_extract = [ `First | `Vars ]
-    
-let ic3_extract_of_string = function
-  | "first" -> `First
-  | "vars" -> `Vars
-  | _ -> raise (Arg.Bad "Bad value for --ic3_extract")
-
-let string_of_ic3_extract = function 
-  | `First -> "first"
-  | `Vars -> "vars"
-
-let ic3_extract_values = "first, vars"
-
-let ic3_extract_default = `First
-
-
-(* ********** *) 
-
-type ic3_abstr = [ `None | `IA ] 
-
-let ic3_abstr_of_string = function
-| "None" -> `None
-| "IA" -> `IA
-| _ -> raise (Arg.Bad "Bad value for --ic3_abstr")
-
-let string_of_ic3_abstr = function
-| `IA -> "IA"
-| `None -> "None"
-
-let ic3_abstr_values = "IA, None"
-
-let ic3_abstr_default = `None
-
-(* ********** *) 
- 
-type cooper_order_var_by_elim = bool 
-     
-let cooper_order_var_by_elim_values = "true, false"
- 
-let cooper_order_var_by_elim_default = false
- 
-(* ********** *) 
- 
-type cooper_general_lbound = bool
-     
-let cooper_general_lbound_values = "true, false"
- 
-let cooper_general_lbound_default = false
-
-
-(* ********** *)
-
-(* INVGEN things. *)
-
-type invgengraph_prune_trivial = bool
-
-let invgengraph_prune_trivial_default = true
-
-type invgengraph_max_succ = int
-
-let invgengraph_max_succ_default = 1
-
-type invgengraph_lift_candidates = bool
-
-let invgengraph_lift_candidates_default = false
-
-type invgengraph_mine_trans = bool
-
-let invgengraph_mine_trans_default = false
-
-type invgengraph_renice = int
-
-let invgengraph_renice_default = 0
-
-(* ********** *) 
-
-type interpreter_input_file = string 
-
-let interpreter_input_file_of_string s = s
-
-let string_of_interpreter_input_file s = s 
-
-let interpreter_input_file_default = ""
-
-(* ********** *) 
-
-type interpreter_steps = int 
-
-let interpreter_steps_default = 0
-
-(* ********** *) 
-
-type input_format = [ `Lustre | `Horn | `Native ]
-    
-let input_format_of_string = function
-  | "lustre" -> `Lustre
-  | "horn" -> `Horn
-  | "native" -> `Native
-  | _ -> raise (Arg.Bad "Bad value for --input-format")
-
-let string_of_input_format = function 
-  | `Lustre -> "lustre"
-  | `Horn -> "horn"
-  | `Native -> "native"
-
-let input_format_values = "lustre, native"
-
-let input_format_default = `Lustre
-
-(* ********** *) 
-
-type lustre_main = string option
-
-let lustre_main_of_string s = Some s
-
-let string_of_lustre_main = function None -> "(none)" | Some s -> s
-
-let lustre_main_default = None
-
-(* ********** *) 
-
-type lustre_flatten_arrays = bool
-
-let string_of_lustre_flatten_arrays = string_of_bool
-
-let lustre_flatten_arrays_default = false
-
-(* ********** *) 
-
-let debug_default = []
-
-(* ********** *) 
-
-let debug_log_default = None
-
-(* ********** *) 
-
-let log_level_default = L_warn
-
-(* ********** *) 
-
-let log_format_xml_default = false
-
-(* ********** *) 
-
-
-                               
-(* All flags *)
-type flags = 
-  { mutable timeout_wall : float;
-    mutable timeout_virtual : float;
-    mutable smtsolver : smtsolver;
-    mutable smtlogic : smtlogic;
-    mutable z3_bin : z3_bin;
-    mutable smt_check_sat_assume : smt_check_sat_assume;
-    mutable smt_short_names : smt_short_names;
-    mutable smt_arrays : smt_arrays;
-    mutable inline_arrays : inline_arrays;
-    mutable arrays_rec : arrays_rec;
-    mutable cvc4_bin : cvc4_bin;
-    mutable mathsat5_bin : mathsat5_bin;
-    mutable yices_bin : yices_bin;
-    mutable yices2smt2_bin : yices2smt2_bin;
-    mutable smt_trace : smt_trace;
-    mutable smt_trace_dir : smt_trace_dir;
-    mutable enable : enable;
-    mutable check_version : check_version;
-    mutable bmc_max : bmc_max;
-    mutable ind_compress : ind_compress;
-    mutable ind_compress_equal : ind_compress_equal;
-    mutable ind_compress_same_succ : ind_compress_same_succ;
-    mutable ind_compress_same_pred : ind_compress_same_pred;
-    mutable ind_lazy_invariants : ind_lazy_invariants;
-    (* mutable ind_print_inductive_cex : ind_print_inductive_cex; *)
-    mutable ic3_qe : ic3_qe;
-    mutable ic3_extract : ic3_extract;
-    mutable ic3_check_inductive : ic3_check_inductive;
-    mutable ic3_print_to_file : ic3_print_to_file;
-    mutable ic3_inductively_generalize : ic3_inductively_generalize;
-    mutable ic3_block_in_future : ic3_block_in_future;
-    mutable ic3_block_in_future_first : ic3_block_in_future_first;
-    mutable ic3_fwd_prop_non_gen : ic3_fwd_prop_non_gen;
-    mutable ic3_fwd_prop_ind_gen : ic3_fwd_prop_ind_gen;
-    mutable ic3_fwd_prop_subsume : ic3_fwd_prop_subsume;
-    mutable ic3_use_invgen : ic3_use_invgen;
-    mutable ic3_abstr : ic3_abstr;
-    mutable cooper_order_var_by_elim : cooper_order_var_by_elim;
-    mutable cooper_general_lbound : cooper_general_lbound;
-    mutable invgengraph_prune_trivial : invgengraph_prune_trivial;
-    mutable invgengraph_max_succ : invgengraph_max_succ;
-    mutable invgengraph_lift_candidates : invgengraph_lift_candidates;
-    mutable invgengraph_mine_trans : invgengraph_mine_trans;
-    mutable invgengraph_renice : invgengraph_renice;
-    mutable interpreter_input_file : interpreter_input_file;
-    mutable interpreter_steps : interpreter_steps;
-    mutable lustre_main : lustre_main;
-    mutable lustre_flatten_arrays : lustre_flatten_arrays;
-    mutable debug : string list;
-    mutable debug_log : string option;
-    mutable log_level : log_level;
-    mutable log_format_xml : bool;
-    mutable input_format : input_format;
-    mutable input_file : string option }
-    
-(* Defaults for all flags *)
-let flags = 
-  { timeout_wall = timeout_wall_default;
-    timeout_virtual = timeout_virtual_default;
-    smtsolver = smtsolver_default;
-    smtlogic = smtlogic_default;
-    z3_bin = z3_bin_default;
-    smt_check_sat_assume = smt_check_sat_assume_default;
-    smt_short_names = smt_short_names_default;
-    smt_arrays = smt_arrays_default;
-    inline_arrays = inline_arrays_default;
-    arrays_rec = arrays_rec_default;
-    cvc4_bin = cvc4_bin_default;
-    mathsat5_bin = mathsat5_bin_default;
-    yices_bin = yices_bin_default;
-    yices2smt2_bin = yices2smt2_bin_default;
-    smt_trace = smt_trace_default;
-    smt_trace_dir = smt_trace_dir_default;
-    enable = enable_default_init;
-    check_version = check_version_default;
-    bmc_max = bmc_max_default;
-    ind_compress = ind_compress_default;
-    ind_compress_equal = ind_compress_equal_default;
-    ind_compress_same_succ = ind_compress_same_succ_default;
-    ind_compress_same_pred = ind_compress_same_pred_default;
-    ind_lazy_invariants = ind_lazy_invariants_default;
-    (* ind_print_inductive_cex = ind_print_inductive_cex_default; *)
-    ic3_qe = ic3_qe_default;
-    ic3_extract = ic3_extract_default;
-    ic3_check_inductive = ic3_check_inductive_default;
-    ic3_print_to_file = ic3_print_to_file_default;
-    ic3_inductively_generalize = ic3_inductively_generalize_default;
-    ic3_fwd_prop_non_gen = ic3_fwd_prop_non_gen_default;
-    ic3_fwd_prop_ind_gen = ic3_fwd_prop_ind_gen_default;
-    ic3_block_in_future = ic3_block_in_future_default;
-    ic3_block_in_future_first = ic3_block_in_future_first_default;
-    ic3_fwd_prop_subsume = ic3_fwd_prop_subsume_default;
-    ic3_use_invgen = ic3_use_invgen_default;
-    ic3_abstr = ic3_abstr_default;
-    cooper_order_var_by_elim = cooper_order_var_by_elim_default;
-    cooper_general_lbound = cooper_general_lbound_default;
-    invgengraph_prune_trivial = invgengraph_prune_trivial_default;
-    invgengraph_max_succ = invgengraph_max_succ_default;
-    invgengraph_lift_candidates = invgengraph_lift_candidates_default;
-    invgengraph_mine_trans = invgengraph_mine_trans_default;
-    invgengraph_renice = invgengraph_renice_default;
-    interpreter_input_file = interpreter_input_file_default;
-    interpreter_steps = interpreter_steps_default;
-    lustre_main = lustre_main_default;
-    lustre_flatten_arrays = lustre_flatten_arrays_default;
-    debug = debug_default;
-    debug_log = debug_log_default;
-    log_level = log_level_default;
-    log_format_xml = log_format_xml_default;
-    input_format = input_format_default;
-    input_file = None } 
-
-(* ********** *) 
-
-
-let log level fmt =
-
-  if flags.log_format_xml then
-
-    (ignore_or_fprintf level)
-      !log_ppf 
-      ("@[<hv 2><Log class=\"%s\" source=\"%a\">@,@[<hov>" ^^ 
-         fmt ^^ 
-           "@]@;<0 -2></Log>@]@.") 
-      (string_of_log_level level)
-      pp_print_kind_module `Parser
-
-  else (ignore_or_fprintf level) !log_ppf (fmt ^^ "@.")
-
-                                 
-(************)
-
-let timeout_wall_action o = flags.timeout_wall <- o  
-
-let timeout_wall_spec = 
-  ("--timeout_wall", 
-   Arg.Float timeout_wall_action, 
-   Format.sprintf "wallclock timeout (default: %1.f)" timeout_wall_default)
-
-(* ********** *) 
-
-let timeout_virtual_action o = flags.timeout_virtual <- o  
-
-let timeout_virtual_spec = 
-  ("--timeout_virtual", 
-   Arg.Float timeout_virtual_action, 
-   Format.sprintf "CPU timeout (default: %1.f)" timeout_virtual_default)
-
-(* ********** *) 
-
-let smtsolver_action o = flags.smtsolver <- (smtsolver_of_string o)
-  
-let smtsolver_spec = 
-  ("--smtsolver", 
-   Arg.String smtsolver_action, 
-   Format.sprintf "choose SMT solver (available: %s, default: %s)"
-                  smtsolver_values (string_of_smtsolver smtsolver_default))
-
-(* ********** *) 
-
-let smtlogic_action o = flags.smtlogic <- (smtlogic_of_string o)
-  
-let smtlogic_spec = 
-  ("--smtlogic", 
-   Arg.String smtlogic_action, 
-   "select logic for SMT solvers (\"none\" for no logic (default), and \
-    \"detect\" to detect with the input system, other SMTLIB logics will be \
-    passed to the solver)")
-
-(* ********** *) 
-
-let z3_bin_action o = flags.z3_bin <- (z3_bin_of_string o)
-  
-let z3_bin_spec = 
-  ("--z3_bin", 
-   Arg.String z3_bin_action, 
-   Format.sprintf "executable of Z3 solver (default: %s)"
-                  (string_of_z3_bin z3_bin_default))
-
-(* ********** *) 
-
-let smt_check_sat_assume_action o = flags.smt_check_sat_assume <- o
-  
-let smt_check_sat_assume_spec = 
-  ("--smt_check_sat_assume", 
-   Arg.Bool smt_check_sat_assume_action, 
-   Format.sprintf
-     "Use check-sat with assumptions, or simulate with push/pop \
-      when false (default: %B)"
-     smt_check_sat_assume_default)
-
-(* ********** *) 
-
-let smt_short_names_action o = flags.smt_short_names <- o
-  
-let smt_short_names_spec = 
-  ("--smt_short_names", 
-   Arg.Bool smt_short_names_action, 
-   Format.sprintf
-     "Send short variables names to SMT solver, send full names if false (default: %B)"
-     smt_short_names_default)
-
-(* ********** *) 
-
-let smt_arrays_action () = flags.smt_arrays <- true
-  
-let smt_arrays_spec = 
-  ("--smt_arrays", 
-   Arg.Unit smt_arrays_action, 
-   "Use the theory of arrays")
-
-(* ********** *) 
-
-let inline_arrays_action () = flags.inline_arrays <- true
-  
-let inline_arrays_spec = 
-  ("--inline_arrays", 
-   Arg.Unit inline_arrays_action, 
-   "Inline fixed bounds arrays")
-
-(* ********** *) 
-
-let arrays_rec_action () =
-  match flags.smtsolver with
-  | `CVC4_SMTLIB -> flags.arrays_rec <- true
-  | _ ->
-     raise (Arg.Bad 
-         "Recursive encoding of arrays can only be used with CVC4. \
-          Use the flag --smtsolver CVC4")  
-  
-let arrays_rec_spec = 
-  ("--arrays_rec", 
-   Arg.Unit arrays_rec_action, 
-   "Define recurvsive functions for arrays")
-
-(* ********** *) 
-
-let cvc4_bin_action o = flags.cvc4_bin <- (cvc4_bin_of_string o)
-  
-let cvc4_bin_spec = 
-  ("--cvc4_bin", 
-   Arg.String cvc4_bin_action, 
-   Format.sprintf "executable of CVC4 solver (default: %s)"
-                  (string_of_cvc4_bin cvc4_bin_default))
-
-(* ********** *) 
-
-let mathsat5_bin_action o = flags.mathsat5_bin <- (mathsat5_bin_of_string o)
-  
-let mathsat5_bin_spec = 
-  ("--mathsat5_bin", 
-   Arg.String mathsat5_bin_action, 
-   Format.sprintf "executable of MathSAT5 solver (default: %s)"
-                  (string_of_mathsat5_bin mathsat5_bin_default))
-
-(* ********** *) 
-
-let yices_bin_action o = flags.yices_bin <- (yices_bin_of_string o)
-  
-let yices_bin_spec = 
-  ("--yices_bin", 
-   Arg.String yices_bin_action, 
-   Format.sprintf "executable of Yices solver (default: %s)"
-                  (string_of_yices_bin yices_bin_default))
-
-(* ********** *) 
-
-let yices2smt2_bin_action o =
-  flags.yices2smt2_bin <- (yices2smt2_bin_of_string o)
-  
-let yices2smt2_bin_spec = 
-  ("--yices2_bin", 
-   Arg.String yices2smt2_bin_action, 
-   Format.sprintf "executable of Yices2 SMT2 solver (default: %s)"
-                  (string_of_yices2smt2_bin yices2smt2_bin_default))
-
-(* ********** *) 
-
-let smt_trace_action o = flags.smt_trace <- true
-  
-let smt_trace_spec = 
-  ("--smt_trace", 
-   Arg.Unit smt_trace_action, 
-   Format.sprintf "Write all SMT commands to files")
-
-(* ********** *) 
-
-let smt_trace_dir_action o = flags.smt_trace_dir <- o
-  
-let smt_trace_dir_spec = 
-  ("--smt_trace_dir", 
-   Arg.String smt_trace_dir_action, 
-   Format.sprintf "Directory for trace logs of SMT commands (default: %s)"
-                  smt_trace_dir_default)
-
-(* ********** *) 
-
-let enable_action o = 
-
-  (* Ensure the each module is at most once in flags.enable *)
-  let mdl = kind_module_of_string o in
-  if not (List.mem mdl flags.enable) then flags.enable <- mdl :: flags.enable
-  
-let enable_spec = 
-  ("--enable", 
-   Arg.String enable_action, 
-   Format.sprintf "enable Kind module (available: %s, default: %s)"
-                  enable_values (string_of_enable enable_default_after))
-
-(* ********** *) 
-
-let check_version_action () = flags.check_version <- true
-  
-let check_version_spec = 
-  ("--version", 
-   Arg.Unit check_version_action, 
-   Format.sprintf "Output version information and exit")
-
-(* ********** *) 
-
-let bmc_max_action o = flags.bmc_max <- o
-  
-let bmc_max_spec = 
-  ("--bmc_max", 
-   Arg.Int bmc_max_action, 
-   Format.sprintf "(BMC, IND) Maximal number of iterations (default: %d, unlimited: 0)" bmc_max_default)
-
-(* ********** *) 
-
-let ind_compress_action o = flags.ind_compress <- o
-  
-let ind_compress_spec = 
-  ("--ind_compress", 
-   Arg.Bool ind_compress_action, 
-   Format.sprintf "(IND) Compress inductive counterexamples (default: %B)"
-                  ind_compress_default)
-
-(* ********** *) 
-
-let ind_compress_equal_action o = flags.ind_compress_equal <- o
-  
-let ind_compress_equal_spec = 
-  ("--ind_compress_equal", 
-   Arg.Bool ind_compress_equal_action, 
-   Format.sprintf "(IND) Compress inductive counterexamples for states equal \
-                   modulo inputs (default: %B)" ind_compress_equal_default)
-
-(* ********** *) 
-
-let ind_compress_same_succ_action o = flags.ind_compress_same_succ <- o
-  
-let ind_compress_same_succ_spec = 
-  ("--ind_compress_same_succ", 
-   Arg.Bool ind_compress_same_succ_action, 
-   Format.sprintf "(IND) Compress inductive counterexamples for states \
-                   with same successors (default: %B)"
-                  ind_compress_same_succ_default)
-
-(* ********** *) 
-
-let ind_compress_same_pred_action o = flags.ind_compress_same_pred <- o
-  
-let ind_compress_same_pred_spec = 
-  ("--ind_compress_same_pred", 
-   Arg.Bool ind_compress_same_pred_action, 
-   Format.sprintf "(IND) Compress inductive counterexamples for states \
-                   with same predecessors (default: %B)"
-                  ind_compress_same_pred_default)
-
-(* ********** *) 
-
-let ind_lazy_invariants_action o = flags.ind_lazy_invariants <- o
-  
-let ind_lazy_invariants_spec = 
-  ("--ind_lazy_invariants", 
-   Arg.Bool ind_lazy_invariants_action, 
-   Format.sprintf "(IND) Asserts invariants lazily (default: %B)" ind_lazy_invariants_default)
-
-(* ********** *) 
-(* 
-let ind_print_inductive_cex_action o = flags.ind_print_inductive_cex <- o
-  
-let ind_print_inductive_cex_spec = 
-  ("--ind_print_inductive_cex", 
-   Arg.Bool ind_print_inductive_cex_action, 
-   Format.sprintf "(IND) Print inductive counterexamples (default: %B)"
-                  ind_print_inductive_cex_default) *)
-
-(* ********** *) 
-
-let ic3_qe_action o = flags.ic3_qe <- (ic3_qe_of_string o)
-  
-let ic3_qe_spec = 
-  ("--ic3_qe", 
-   Arg.String ic3_qe_action, 
-   Format.sprintf "(IC3) choose quantifier elimination algorithm \
-                   (available: %s, default: %s)"
-                  ic3_qe_values (string_of_ic3_qe ic3_qe_default))
-
-(* ********** *) 
-
-let ic3_extract_action o = flags.ic3_extract <- (ic3_extract_of_string o)
-  
-let ic3_extract_spec = 
-  ("--ic3_extract", 
-   Arg.String ic3_extract_action, 
-   Format.sprintf "(IC3) Heuristics for extraction of implicant \
-                   (available: %s, default: %s)"
-                  ic3_extract_values
-                  (string_of_ic3_extract ic3_extract_default))
-
-(* ********** *) 
-
-let ic3_check_inductive_action o = flags.ic3_check_inductive <- o
-  
-let ic3_check_inductive_spec = 
-  ("--ic3_check_inductive", 
-   Arg.Bool ic3_check_inductive_action, 
-   Format.sprintf "(IC3) Check inductiveness of blocking clauses (default: %s)"
-                  (string_of_ic3_check_inductive ic3_check_inductive_default))
-
-(* ********** *) 
-
-let ic3_print_to_file_action o = 
-  flags.ic3_print_to_file <- Some o
-  
-let ic3_print_to_file_spec = 
-  ("--ic3_print_to_file", 
-   Arg.String ic3_print_to_file_action, 
-   Format.sprintf "(IC3) Output file for blocking clauses (default: stdout)")
-
-(* ********** *) 
-
-let ic3_inductively_generalize_action o = flags.ic3_inductively_generalize <- o
-  
-let ic3_inductively_generalize_spec = 
-  ("--ic3_inductively_generalize", 
-   Arg.Int ic3_inductively_generalize_action, 
-   Format.sprintf "(IC3) Inductively generalize blocking clauses before forward propagation (0 = none, 1 = normal IG, 2 = IG with ordering) (default: %s)" (string_of_ic3_inductively_generalize ic3_inductively_generalize_default))
-
-(* ********** *) 
-
-let ic3_block_in_future_action o = flags.ic3_block_in_future <- o
-  
-let ic3_block_in_future_spec = 
-  ("--ic3_block_in_future", 
-   Arg.Bool ic3_block_in_future_action, 
-   Format.sprintf "(IC3) Block counterexample in future frames (default: %s)"
-                  (string_of_ic3_block_in_future ic3_block_in_future_default))
-
-(* ********** *) 
- 
-let ic3_block_in_future_first_action o = flags.ic3_block_in_future_first <- o
-  
-let ic3_block_in_future_first_spec = 
-  ("--ic3_block_in_future_first", 
-   Arg.Bool ic3_block_in_future_first_action, 
-   Format.sprintf "(IC3) Block counterexample in future frames first before returning to frame (default: %s)"
-                  (string_of_ic3_block_in_future_first ic3_block_in_future_first_default))
-
-(* ********** *) 
- 
-let ic3_fwd_prop_non_gen_action o = flags.ic3_fwd_prop_non_gen <- o
-  
-let ic3_fwd_prop_non_gen_spec = 
-  ("--ic3_fwd_prop_non_gen", 
-   Arg.Bool ic3_fwd_prop_non_gen_action, 
-   Format.sprintf "(IC3) Also propagate clauses before generalization (default: %s)"
-                  (string_of_ic3_fwd_prop_non_gen ic3_fwd_prop_non_gen_default))
-
-(* ********** *) 
- 
-let ic3_fwd_prop_ind_gen_action o = flags.ic3_fwd_prop_ind_gen <- o
-  
-let ic3_fwd_prop_ind_gen_spec = 
-  ("--ic3_fwd_prop_ind_gen", 
-   Arg.Bool ic3_fwd_prop_ind_gen_action, 
-   Format.sprintf "(IC3) Inductively generalize all clauses after forward propagation (default: %s)"
-                  (string_of_ic3_fwd_prop_ind_gen ic3_fwd_prop_ind_gen_default))
-
-(* ********** *) 
- 
-let ic3_fwd_prop_subsume_action o = flags.ic3_fwd_prop_subsume <- o
-  
-let ic3_fwd_prop_subsume_spec = 
-  ("--ic3_fwd_prop_subsume", 
-   Arg.Bool ic3_fwd_prop_subsume_action, 
-   Format.sprintf "(IC3) Subsumption in forward propagation (default: %s)"
-                  (string_of_ic3_fwd_prop_subsume ic3_fwd_prop_subsume_default))
-
-(* ********** *) 
- 
-let ic3_use_invgen_action o = flags.ic3_use_invgen <- o
-  
-let ic3_use_invgen_spec = 
-  ("--ic3_use_invgen", 
-   Arg.Bool ic3_use_invgen_action, 
-   Format.sprintf "(IC3) Use invariants from invariant generators (default: %s)"
-                  (string_of_ic3_use_invgen ic3_use_invgen_default))
-
-(* ********** *) 
-
-let ic3_abstr_action o = flags.ic3_abstr <- (ic3_abstr_of_string o)
-  
-let ic3_abstr_spec = 
-  ("--ic3_abstr", 
-   Arg.String ic3_abstr_action, 
-   Format.sprintf "(IC3) choose method of abstraction in IC3 \"
-                   (available: %s, default: %s)"
-                  ic3_abstr_values (string_of_ic3_abstr ic3_abstr_default))
-(* ********** *) 
- 
-let cooper_order_var_by_elim_action o = flags.cooper_order_var_by_elim <- o
-                                          
-let cooper_order_var_by_elim_spec = 
-  ("--cooper_order_var_by_elim", 
-   Arg.Bool cooper_order_var_by_elim_action, 
-   Format.sprintf "(Cooper QE) Order variables in polynomials by order of \
-                   elimination (available: %s, default: %B)"
-                  cooper_order_var_by_elim_values
-                  cooper_order_var_by_elim_default)
-  
-(* ********** *) 
-  
-let cooper_general_lbound_action o = flags.cooper_general_lbound <- o
-                                       
-let cooper_general_lbound_spec = 
-  ("--cooper_general_lbound", 
-   Arg.Bool cooper_general_lbound_action, 
-   Format.sprintf "(Cooper QE) Choose lower bounds containing variables (available: %s, default: %B)" cooper_general_lbound_values cooper_general_lbound_default)
-  
-(* ********** *) 
-  
-let invgengraph_prune_trivial_action o = flags.invgengraph_prune_trivial <- o
-                                       
-let invgengraph_prune_trivial_spec = 
-  ("--invgen_prune_trivial", 
-   Arg.Bool invgengraph_prune_trivial_action,
-   Format.sprintf
-     "Invariant generation will only look for top node invariants (default: %B)."
-     invgengraph_prune_trivial_default)
-  
-let invgengraph_max_succ_action o = flags.invgengraph_max_succ <- o
-                                       
-let invgengraph_max_succ_spec = 
-  ("--invgen_max_succ", 
-   Arg.Int invgengraph_max_succ_action,
-   Format.sprintf
-     "Maximal number of successive iterations for subsystems (default: %d)."
-     invgengraph_max_succ_default)
-  
-let invgengraph_lift_candidates_action o = flags.invgengraph_lift_candidates <- o
-                                       
-let invgengraph_lift_candidates_spec = 
-  ("--invgen_lift_candidates", 
-   Arg.Bool invgengraph_lift_candidates_action,
-   Format.sprintf
-     "Invariant generation will only look for top node invariants (default: %B)."
-     invgengraph_lift_candidates_default)
-  
-let invgengraph_mine_trans_action o = flags.invgengraph_mine_trans <- o
-                                       
-let invgengraph_mine_trans_spec = 
-  ("--invgen_mine_trans", 
-   Arg.Bool invgengraph_mine_trans_action,
-   Format.sprintf
-     "Invariant generation will extract candidate terms from the transition predicate (default: %B)."
-     invgengraph_mine_trans_default)
-
-let invgengraph_renice_action o = flags.invgengraph_renice <- o
-                                       
-let invgengraph_renice_spec = 
-  ("--invgen_renice", 
-   Arg.Int invgengraph_renice_action,
-   "Renice invariant generation process. Give a positive argument to lower priority.")
-  
-(* ********** *) 
-
-let interpreter_input_file_action o = flags.interpreter_input_file <- o
-                                       
-let interpreter_input_file_spec = 
-  ("--interpreter_input_file", 
-   Arg.String interpreter_input_file_action, 
-   Format.sprintf "(Interpreter) Read input from file")
-
-(* ********** *) 
-
-let interpreter_steps_action o = flags.interpreter_steps <- o
-                                       
-let interpreter_steps_spec = 
-  ("--interpreter_steps", 
-   Arg.Int interpreter_steps_action, 
-   Format.sprintf "(Interpreter) Run number of steps, override the number of \
-                   steps given in the input file")
-
-(* ********** *) 
-
-let lustre_main_action o = flags.lustre_main <- Some o
-                                       
-let lustre_main_spec = 
-  ("--lustre_main", 
-   Arg.String lustre_main_action, 
-   Format.sprintf "Use the given node as top node in Lustre input \
-                   (default: --%%MAIN annotation)")
-
-(* ********** *) 
-
-let lustre_flatten_arrays_action o = flags.lustre_flatten_arrays <- o
-                                       
-let lustre_flatten_arrays_spec = 
-  ("--lustre_flatten_arrays", 
-   Arg.Bool lustre_flatten_arrays_action, 
-   Format.sprintf
-     "Flatten arrays to one stream per element. If false, use quantified definitions. \
-      (default: %B)"
-     lustre_flatten_arrays_default)
-
-(* ********** *) 
-
-let debug_action o = flags.debug <- o :: flags.debug 
-  
-let debug_spec = 
-  ("--debug", 
-   Arg.String debug_action, 
-   Format.sprintf "enable debug output for a section, give one --debug option \
-                   for each section to be enabled")
-
-(* ********** *) 
-
-let debug_log_action o = flags.debug_log <- Some o
-  
-let debug_log_spec = 
-  ("--debug-log", 
-   Arg.String debug_log_action, 
-   Format.sprintf "output debug messages to file (default: stdout)")
-
-(* ********** *) 
-
-let log_level_action o () = flags.log_level <- o
-  
-let log_level_off_spec = 
-  ("-qq", 
-   Arg.Unit (log_level_action L_off), 
-   Format.sprintf "Disable output completely")
-
-let log_level_fatal_spec = 
-  ("-q", 
-   Arg.Unit (log_level_action L_fatal), 
-   Format.sprintf "Disable output, fatal errors only")
-
-let log_level_error_spec = 
-  ("-s", 
-   Arg.Unit (log_level_action L_error), 
-   Format.sprintf "Silence output, errors only")
-
-let log_level_info_spec = 
-  ("-v", 
-   Arg.Unit (log_level_action L_info), 
-   Format.sprintf "Output informational messages")
-
-let log_level_debug_spec = 
-  ("-vv", 
-   Arg.Unit (log_level_action L_debug), 
-   Format.sprintf "Output informational and debug messages")
-
-let log_level_trace_spec = 
-  ("-vvv", 
-   Arg.Unit (log_level_action L_trace), 
-   Format.sprintf "Output informational, debug and trace messages")
-
-(* ********** *) 
-
-let log_format_xml_action o () = flags.log_format_xml <- o
-
-let log_format_xml_spec = 
-  ("-xml", 
-   Arg.Unit (log_format_xml_action true), 
-   Format.sprintf "Output in XML format")
-
-(* ********** *) 
-
-let input_format_action o = flags.input_format <- (input_format_of_string o)
-  
-let input_format_spec = 
-  ("--input-format", 
-   Arg.String input_format_action, 
-   Format.sprintf "Format of input file (available: %s, default: %s)"
-                  input_format_values
-                  (string_of_input_format input_format_default))
-
-
-(* ********************************************************************** *)
-(* Pretty-printing of flags                                               *)
-(* ********************************************************************** *)
-=======
         tail
       ) ^ "]"
     | [] -> "[]"
@@ -3021,129 +1895,12 @@
 (* Re-exports. *)
 type enable = Global.enable
 type input_format = Global.input_format
->>>>>>> e1f8e9e4
 
 
 (* ********************************************************************** *)
 (* Accessor functions for flags                                           *)
 (* ********************************************************************** *)
 
-<<<<<<< HEAD
-let timeout_wall () = flags.timeout_wall
-
-let timeout_virtual () = flags.timeout_virtual
-
-let smtsolver () = flags.smtsolver 
-
-let smtlogic () = flags.smtlogic 
-
-let z3_bin () = flags.z3_bin
-
-let smt_check_sat_assume () = flags.smt_check_sat_assume
-
-let smt_short_names () = flags.smt_short_names
-
-let smt_arrays () = flags.smt_arrays
-
-let inline_arrays () = flags.inline_arrays
-
-let arrays_rec () = flags.arrays_rec
-
-let cvc4_bin () = flags.cvc4_bin
-
-let mathsat5_bin () = flags.mathsat5_bin
-
-let yices_bin () = flags.yices_bin
-
-let yices2smt2_bin () = flags.yices_bin
-
-let smt_trace () = flags.smt_trace
-
-let smt_trace_dir () = flags.smt_trace_dir
-
-let enable () = flags.enable 
-
-let check_version () = flags.check_version 
-
-let bmc_max () = flags.bmc_max 
-
-let ind_compress () = flags.ind_compress 
-
-let ind_compress_equal () = flags.ind_compress_equal 
-
-let ind_compress_same_succ () = flags.ind_compress_same_succ 
-
-let ind_compress_same_pred () = flags.ind_compress_same_pred 
-
-let ind_lazy_invariants () = flags.ind_lazy_invariants
-
-(* let ind_print_inductive_cex () = flags.ind_print_inductive_cex  *)
-
-let ic3_qe () = flags.ic3_qe 
-
-let set_ic3_qe f = flags.ic3_qe <- f
-
-let ic3_extract () = flags.ic3_extract 
-
-let ic3_check_inductive () = flags.ic3_check_inductive 
-
-let ic3_inductively_generalize () = true
-
-let ic3_print_to_file () = flags.ic3_print_to_file
-
-let ic3_inductively_generalize () = flags.ic3_inductively_generalize
-
-let ic3_block_in_future () = flags.ic3_block_in_future 
-
-let ic3_block_in_future_first () = flags.ic3_block_in_future_first 
-
-let ic3_fwd_prop_non_gen () = flags.ic3_fwd_prop_non_gen 
-
-let ic3_fwd_prop_ind_gen () = flags.ic3_fwd_prop_ind_gen 
-
-let ic3_fwd_prop_subsume () = flags.ic3_fwd_prop_subsume 
-
-let ic3_use_invgen () = flags.ic3_use_invgen 
-
-let ic3_abstr () = flags.ic3_abstr
-
-let set_ic3_abstr f = flags.ic3_abstr <- f
-
-let cooper_order_var_by_elim () = flags.cooper_order_var_by_elim
-
-let cooper_general_lbound () = flags.cooper_general_lbound
-
-let invgengraph_prune_trivial () = flags.invgengraph_prune_trivial
-
-let invgengraph_max_succ () = flags.invgengraph_max_succ
-
-let invgengraph_lift_candidates () = flags.invgengraph_lift_candidates
-
-let invgengraph_mine_trans () = flags.invgengraph_mine_trans
-
-let invgengraph_renice () = flags.invgengraph_renice
-
-let interpreter_input_file () = flags.interpreter_input_file
-
-let interpreter_steps () = flags.interpreter_steps
-
-let lustre_main () = flags.lustre_main
-
-let lustre_flatten_arrays () = flags.lustre_flatten_arrays
-
-let debug () = flags.debug
-
-let debug_log () = flags.debug_log
-
-let log_level () = flags.log_level
-
-let log_format_xml () = flags.log_format_xml
-
-let input_format () = flags.input_format 
-
-let input_file () = match flags.input_file with 
-  | Some f -> f 
-=======
 (* |===| The following functions allow to access global flags directly. *)
 
 let output_dir = Global.output_dir
@@ -3160,7 +1917,6 @@
 let timeout_wall = Global.timeout_wall
 let input_file () = match Global.input_file () with
   | Some f -> f
->>>>>>> e1f8e9e4
   | None -> failwith "No input file given"
 let lus_compile = Global.lus_compile
 
@@ -3176,190 +1932,6 @@
 (* Parsing of command-line options into flags                             *)
 (* ********************************************************************** *)
 
-<<<<<<< HEAD
-let usage_msg = 
-  Format.sprintf 
-    "Usage: %s [options] FILE@\nProve properties in Lustre program FILE@\n" 
-    (Filename.basename Sys.executable_name)
-
-let rec help_action () = raise (Arg.Help (Arg.usage_string speclist usage_msg))
-
-and speclist = 
-  [
-
-    (* Wallclock timeout *)
-    timeout_wall_spec;
-
-    (* CPU timeout *)
-    timeout_virtual_spec;
-
-    (* Set SMT solver *)
-    smtsolver_spec;
-
-    (* Set SMT logic *)
-    smtlogic_spec;
-
-    (* Set executable for Z3 solver *)
-    z3_bin_spec;
-
-    (* Use check-sat with assumptions or simulate with push/pop *)
-    smt_check_sat_assume_spec;
-
-    (* Send short names to SMT solver *)
-    smt_short_names_spec;
-
-    (* Use builtin theory of arrays in SMT solver *)
-    smt_arrays_spec;
-
-    (* Inline arrays with fixed bounds *)
-    inline_arrays_spec;
-
-    (* Define recursive functions for arrays *)
-    arrays_rec_spec;
-
-    (* Set executable for CVC4 solver *)
-    cvc4_bin_spec;
-
-    (* Set executable for MathSAT5 solver *)
-    mathsat5_bin_spec;
-
-    (* Set executable for Yices solver *)
-    yices_bin_spec;
-
-    (* Set executable for Yices2 SMT2 solver *)
-    yices2smt2_bin_spec;
-
-    (* Write all SMT commands to files *)
-    smt_trace_spec;
-
-    (* Directory for  trace logs of SMT commands *)
-    smt_trace_dir_spec;
-
-    (* Set enabled modules *)
-    enable_spec;
-
-    (* Output version information and exit *)
-    check_version_spec;
-
-    (* Maximal number of iterations in BMC *)
-    bmc_max_spec;
-
-    (* Compress inductive counterexamples *)
-    ind_compress_spec;
-
-    (* Compress inductive counterexamples when states are equal modulo
-       input *)
-    ind_compress_equal_spec;
-
-    (* Compress inductive counterexamples when states have same successors *)
-    ind_compress_same_succ_spec;
-
-    (* Compress inductive counterexamples when states have same predecessors *)
-    ind_compress_same_pred_spec;
-
-    (* Compress inductive counterexamples when states have same predecessors *)
-    ind_lazy_invariants_spec;
-
-    (* Print inductive counterexamples *)
-    (* ind_print_inductive_cex_spec; *)
-
-    (* Set QE in IC3 *)
-    ic3_qe_spec;
-
-    (* Heuristic for extraction of implicant *)
-    ic3_extract_spec;
-
-    (* Check inductiveness of blocking clauses *)
-    ic3_check_inductive_spec;
-
-    (* File for inductive of blocking clauses *)
-    ic3_print_to_file_spec;
-
-    (* Inductively generalize the blocking clause before forward propagating *)
-    ic3_inductively_generalize_spec;
-
-    (* Block counterexample in future frames *)
-    ic3_block_in_future_spec;
-
-    (* Block counterexample in future frames first before returning to frame *)
-    ic3_block_in_future_first_spec;
-
-    (* Also propagate clauses before generalization *)
-    ic3_fwd_prop_non_gen_spec;
-
-    (* Inductively generalize all clauses after forward propagation *)
-    ic3_fwd_prop_ind_gen_spec;
-
-    (* Subsumption in forward propagation *)
-    ic3_fwd_prop_subsume_spec;
-
-    (* Use invariants from invariant generators *)
-    ic3_use_invgen_spec;
-
-    (* Abstraction in IC3 *)
-    ic3_abstr_spec;
-
-    (* Set option in Cooper QE*)
-    cooper_order_var_by_elim_spec;
-    cooper_general_lbound_spec;
-
-    (* Set invgen options. *)
-    invgengraph_prune_trivial_spec;
-    invgengraph_max_succ_spec;
-    invgengraph_lift_candidates_spec;
-    invgengraph_mine_trans_spec;
-    invgengraph_renice_spec;
-
-    (* Read input from file *)
-    interpreter_input_file_spec;
-
-    (* Run number of steps, override the number of steps given in the
-       input file *)
-    interpreter_steps_spec;
-
-    (* Main node in Lustre input *)
-    lustre_main_spec;
-
-    (* Flatten arrays to one stream per element *)
-    lustre_flatten_arrays_spec;
-
-    (* Enable debug output *)
-    debug_spec;
-
-    (* Enable debug output *)
-    debug_log_spec;
-
-    (* Set verbosity of output *)
-    log_level_error_spec;
-    log_level_fatal_spec;
-    log_level_off_spec;
-    log_level_info_spec;
-    log_level_debug_spec;
-    log_level_trace_spec;
-
-    (* Set output format to XML *)
-    log_format_xml_spec;
-
-    (* Set input format *)
-    input_format_spec;
-
-    (* Display help *)
-    ("-help", 
-     Arg.Unit help_action, 
-     " Display this list of options");
-    ("--help", 
-     Arg.Unit help_action, 
-     "Display this list of options");
-    ("-h", 
-     Arg.Unit help_action, 
-     "    Display this list of options")
-  ]
-    
-
-let anon_action s = 
-  match flags.input_file with 
-    | None -> flags.input_file <- Some s
-=======
 let rec help_action () =
   Arg.Help (Arg.usage_string speclist global_usage_msg) |> raise
 
@@ -3384,7 +1956,6 @@
 let anon_action s =
   match Global.input_file () with
     | None -> Global.set_input_file s
->>>>>>> e1f8e9e4
     | Some _ -> raise (Arg.Bad "More than one input file given")
 
 let set_smtsolver = function
